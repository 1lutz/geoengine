name: CI

on:
  push:
    branches: [master, trying, staging]
  pull_request:
    branches: [master, trying, staging]
  # Allows you to run this workflow manually from the Actions tab
  workflow_dispatch:

env:
  CARGO_TERM_COLOR: always

jobs:
  test:
    runs-on: ${{matrix.os}}

    services:
      postgres:
        image: postgis/postgis
        env:
          POSTGRES_USER: geoengine
          POSTGRES_PASSWORD: geoengine
          POSTGRES_DB: geoengine
        ports:
          - 5432:5432
        options: --health-cmd pg_isready --health-interval 10s --health-timeout 5s --health-retries 5

    strategy:
      matrix:
        os:
          - ubuntu-20.04
        features: ["", "--features pro", "--all-features"]
        build: [""]

    steps:
      - name: Checkout code
        uses: actions/checkout@v2
      - name: Add UbuntuGIS ppa
        run: sudo add-apt-repository ppa:ubuntugis/ppa
      - name: APT update
        run: sudo apt-get update
      - name: Install lld & GDAL
        run: |
          sudo apt-get install lld libgdal-dev gdal-bin build-essential
          export C_INCLUDE_PATH=/usr/include/gdal:$C_INCLUDE_PATH
          export CPLUS_INCLUDE_PATH=/usr/include/gdal:$CPLUS_INCLUDE_PATH
          sudo ldconfig
      - name: init rust-toolchain
        # somehow rustup show will take care to initialize the version based on the toolchain file
        run: rustup show
      - name: setup rust build cache
        uses: Swatinem/rust-cache@v2
        with:
          # An explicit cache key that is used instead of the automatic `job`-based
          # cache key and is thus stable across jobs.
          # Default: empty
          shared-key: ""

          # An additional cache key that is added alongside the automatic `job`-based
          # cache key and can be used to further differentiate jobs.
          # Default: empty
          key: 3_${{ matrix.features }}_${{ matrix.build }}

          # A whitespace separated list of env-var *prefixes* who's value contributes
          # to the environment cache key.
          # The env-vars are matched by *prefix*, so the default `RUST` var will
          # match all of `RUSTC`, `RUSTUP_*`, `RUSTFLAGS`, `RUSTDOC_*`, etc.
          # Default: "CARGO CC CFLAGS CXX CMAKE RUST"
          #env-vars: ""

          # The cargo workspaces and target directory configuration.
          # These entries are separated by newlines and have the form
          # `$workspace -> $target`. The `$target` part is treated as a directory
          # relative to the `$workspace` and defaults to "target" if not explicitly given.
          # Default: ". -> target"
          #workspaces: ""

          # Determines if the cache should be saved even when the workflow has failed.
          # Default: "false"
          #cache-on-failure: ""
      - name: Check with Rustfmt
        uses: actions-rs/cargo@v1
        with:
          command: fmt
          args: --all -- --check
      - name: Check with Clippy
        uses: actions-rs/clippy-check@v1
        with:
          token: ${{ secrets.GITHUB_TOKEN }}
          args: --all-targets ${{ matrix.features }} ${{ matrix.build }} -- -D warnings
        env:
<<<<<<< HEAD
=======
          # utoipa packages the UI part of the SwaggerUI and the build.rs of utoipa moves this into a "wrong" folder.
          # The folder where it is moved is not covered by the cache.
          # However, utoipa tries to access the UI files and this crashes the test/build process.
          # Using the CARGO_TARGET_DIR we can force cargo to move all build dependecies into a specific folder.
          # TODO: remove this when utoipa is fixed
>>>>>>> 84407bdf
          CARGO_TARGET_DIR: /home/runner/work/geoengine/geoengine/target
      - name: Run tests
        uses: actions-rs/cargo@v1
        with:
          command: test
          args: ${{ matrix.features }} ${{ matrix.build }} --verbose
        env:
<<<<<<< HEAD
=======
          # TODO: remove this when utoipa is fixed
>>>>>>> 84407bdf
          CARGO_TARGET_DIR: /home/runner/work/geoengine/geoengine/target

  build:
    runs-on: ${{matrix.os}}

    strategy:
      matrix:
        os:
          - ubuntu-20.04
        features: ["", "--features pro", "--all-features"]
        build: ["", "--release"]

    steps:
      - name: Checkout code
        uses: actions/checkout@v2
      - name: Add UbuntuGIS ppa
        run: sudo add-apt-repository ppa:ubuntugis/ppa
      - name: APT update
        run: sudo apt-get update
      - name: Install lld & GDAL
        run: |
          sudo apt-get install lld libgdal-dev gdal-bin build-essential
          export C_INCLUDE_PATH=/usr/include/gdal:$C_INCLUDE_PATH
          export CPLUS_INCLUDE_PATH=/usr/include/gdal:$CPLUS_INCLUDE_PATH
          sudo ldconfig
      - name: init rust-toolchain
        # somehow rustup show will take care to initialize the version based on the toolchain file
        run: rustup show
      - name: setup rust build cache
        uses: Swatinem/rust-cache@v2
        with:
          # An explicit cache key that is used instead of the automatic `job`-based
          # cache key and is thus stable across jobs.
          # Default: empty
          shared-key: ""

          # An additional cache key that is added alongside the automatic `job`-based
          # cache key and can be used to further differentiate jobs.
          # Default: empty
          key: 4_${{ matrix.features }}_${{ matrix.build }}

          # A whitespace separated list of env-var *prefixes* who's value contributes
          # to the environment cache key.
          # The env-vars are matched by *prefix*, so the default `RUST` var will
          # match all of `RUSTC`, `RUSTUP_*`, `RUSTFLAGS`, `RUSTDOC_*`, etc.
          # Default: "CARGO CC CFLAGS CXX CMAKE RUST"
          #env-vars: ""

          # The cargo workspaces and target directory configuration.
          # These entries are separated by newlines and have the form
          # `$workspace -> $target`. The `$target` part is treated as a directory
          # relative to the `$workspace` and defaults to "target" if not explicitly given.
          # Default: ". -> target"
          #workspaces: ""

          # Determines if the cache should be saved even when the workflow has failed.
          # Default: "false"
          #cache-on-failure: ""
      - name: Build
        uses: actions-rs/cargo@v1
        with:
          command: build
          args: ${{ matrix.features }} ${{ matrix.build }} --verbose --target-dir=target
        env:
          # TODO: remove this when utoipa is fixed
          CARGO_TARGET_DIR: /home/runner/work/geoengine/geoengine/target<|MERGE_RESOLUTION|>--- conflicted
+++ resolved
@@ -90,14 +90,11 @@
           token: ${{ secrets.GITHUB_TOKEN }}
           args: --all-targets ${{ matrix.features }} ${{ matrix.build }} -- -D warnings
         env:
-<<<<<<< HEAD
-=======
           # utoipa packages the UI part of the SwaggerUI and the build.rs of utoipa moves this into a "wrong" folder.
           # The folder where it is moved is not covered by the cache.
           # However, utoipa tries to access the UI files and this crashes the test/build process.
           # Using the CARGO_TARGET_DIR we can force cargo to move all build dependecies into a specific folder.
           # TODO: remove this when utoipa is fixed
->>>>>>> 84407bdf
           CARGO_TARGET_DIR: /home/runner/work/geoengine/geoengine/target
       - name: Run tests
         uses: actions-rs/cargo@v1
@@ -105,10 +102,7 @@
           command: test
           args: ${{ matrix.features }} ${{ matrix.build }} --verbose
         env:
-<<<<<<< HEAD
-=======
           # TODO: remove this when utoipa is fixed
->>>>>>> 84407bdf
           CARGO_TARGET_DIR: /home/runner/work/geoengine/geoengine/target
 
   build:
