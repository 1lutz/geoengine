--- conflicted
+++ resolved
@@ -46,14 +46,9 @@
 tempfile = "3.1"
 tokio = { version = "1.15", features = ["macros", "signal", "sync", "rt-multi-thread", "time"] }
 tracing = "0.1"
-<<<<<<< HEAD
-typetag = "0.1"
-uuid = { version = "0.8", features = ["serde", "v4", "v5"] }
+typetag = "0.2"
 utoipa = "0.2.0"
-=======
-typetag = "0.2"
 uuid = { version = "1.1", features = ["serde", "v4", "v5"] }
->>>>>>> d378ec57
 
 [dev-dependencies]
 async-stream = "0.3"
