[package]
name = "geoengine-operators"
version.workspace = true
authors.workspace = true
edition.workspace = true
publish.workspace = true
license-file.workspace = true
documentation.workspace = true
repository.workspace = true

[features]
# This compiles Geo Engine Pro
pro = ["geoengine-datatypes/pro"]

[dependencies]
arrow = { version = "50.0" }
async-trait = "0.1"
bb8-postgres = "0.8"
bytes = "1.5" # for postgres-types impls
chrono = "0.4"
csv = "1.3"
float-cmp = "0.9"
futures = "0.3"
gdal = "0.16"
gdal-sys = "0.9"
geo = "0.27"
geoengine-datatypes = { path = "../datatypes" }
geoengine-expression = { path = "../expression" }
itertools = "0.13"
libloading = "0.8"
log = "0.4"
lru = "0.12"
lz4_flex = { version = "0.11" }
num-traits = "0.2"
num = "0.4"
ouroboros = "0.18"
ordered-float = { version = "4.2", features = ["serde"] }
paste = "1.0"
pin-project = "1.1"
postgres-protocol = "0.6.6"
postgres-types = { version = "0.2", features = [
    "derive",
    "with-chrono-0_4",
    "with-uuid-1",
] }
rayon = "1.8"
rustc-hash = { version = "2.0", default-features = false }
serde = { version = "1.0", features = ["derive"] }
serde_json = "1.0"
snafu = "0.8"
stream-cancel = "0.8"
tempfile = "3.10"
tokio = { version = "1.36", features = [
    "macros",
    "signal",
    "sync",
    "rt-multi-thread",
    "time",
] }
tokio-postgres = "0.7"
tracing = "0.1"
typetag = "0.2"
uuid = { version = "1.7", features = ["serde", "v4", "v5"] }
<<<<<<< HEAD
xgboost-rs = { version = "0.3", optional = true }
strum = { version = "0.26", features = ["derive"] }
=======
>>>>>>> e1c2c5e3

[dev-dependencies]
async-stream = "0.3"
geo-rand = { git = "https://github.com/lelongg/geo-rand", tag = "v0.3.0" }
httptest = "0.16.1"
ndarray = "0.15"
tracing-subscriber = { version = "0.3", features = ["json"] }
rand = { version = "0.8", features = ["small_rng"] }

[[bench]]
name = "bands"
harness = false

[[bench]]
name = "cache"
harness = false
required-features = ["pro"]

[[bench]]
name = "cache_concurrent"
harness = false
required-features = ["pro"]

[[bench]]
name = "expression"
harness = false

[[bench]]
name = "workflows"
harness = false

[[bench]]
name = "thread_pool"
harness = false

[[bench]]
name = "pip"
harness = false

[[bench]]
name = "query_chunks"
harness = false
required-features = ["pro"]

[lints]
workspace = true<|MERGE_RESOLUTION|>--- conflicted
+++ resolved
@@ -61,11 +61,7 @@
 tracing = "0.1"
 typetag = "0.2"
 uuid = { version = "1.7", features = ["serde", "v4", "v5"] }
-<<<<<<< HEAD
-xgboost-rs = { version = "0.3", optional = true }
 strum = { version = "0.26", features = ["derive"] }
-=======
->>>>>>> e1c2c5e3
 
 [dev-dependencies]
 async-stream = "0.3"
