[package]
name = "geoengine-operators"
version = "0.1.0"
authors = [
    "Christian Beilschmidt <beilschmidt@mathematik.uni-marburg.de>",
    "Johannes Drönner <droenner@mathematik.uni-marburg.de>",
    "Michael Mattig <mattig@mathematik.uni-marburg.de>"
]
edition = "2018"

[features]
# This compiles Geo Engine Pro
pro = []

[dependencies]
# arrow = { version = "4.0", features = ["simd"] } TODO: activate when version is patched
<<<<<<< HEAD
arrow = { version = "=4.0" }
=======
arrow = { version = "=4.0" } # TODO: unfix version once test runs again
>>>>>>> 647da1ae
async-trait = "0.1"
chrono = "0.4"
crossbeam = "0.8"
csv = "1.1"
flatbuffers = "=0.9.0" # TODO: pinned only for `arrow`, should be removed at some point
float-cmp = "0.8"
futures = "0.3"
gdal = { version = "0.8", features = ["datetime"] }
geo = "0.18"
geoengine-datatypes = { path = "../datatypes" }
lazy_static = "1.4"
num_cpus = "1.13" # TODO: remove and switch to std::thread::available_concurrency() when it is available
num-traits = "0.2"
ocl = { git = "https://github.com/michaelmattig/ocl", branch = "tentative_master" }  # TODO: use crates.io version once it builds again
paste = "1.0"
pin-project = "1.0"
serde = { version = "1.0", features = ["derive"] }
serde_json = "1.0"
snafu = "0.6"
tokio = { version = "1.1", features = ["macros", "signal", "sync", "rt-multi-thread"] }
typetag = "0.1"

[dev-dependencies]
criterion = {version = "0.3", features =["async_futures", "async_tokio"]}
tempfile = "3.1"

[[bench]]
name = "workflows"
harness = false<|MERGE_RESOLUTION|>--- conflicted
+++ resolved
@@ -14,11 +14,7 @@
 
 [dependencies]
 # arrow = { version = "4.0", features = ["simd"] } TODO: activate when version is patched
-<<<<<<< HEAD
-arrow = { version = "=4.0" }
-=======
 arrow = { version = "=4.0" } # TODO: unfix version once test runs again
->>>>>>> 647da1ae
 async-trait = "0.1"
 chrono = "0.4"
 crossbeam = "0.8"
