[package]
name = "geoengine-operators"
version = "0.1.0"
authors = [
    "Christian Beilschmidt <beilschmidt@mathematik.uni-marburg.de>",
    "Johannes Drönner <droenner@mathematik.uni-marburg.de>",
    "Michael Mattig <mattig@mathematik.uni-marburg.de>"
]
edition = "2018"

[features]
# This compiles Geo Engine Pro
pro = ["geoengine-datatypes/pro"]

[dependencies]
arrow = { version = "5.0", features = ["simd"] }
async-trait = "0.1"
chrono = "0.4"
crossbeam = "0.8"
csv = "1.1"
<<<<<<< HEAD
float-cmp = "0.8"
=======
flatbuffers = "=0.9.0" # TODO: pinned only for `arrow`, should be removed at some point
float-cmp = "0.9"
>>>>>>> fd51fcc4
futures = "0.3"
gdal = { version = "0.8", features = ["datetime"] }
gdal-sys = "0.4.0"
geo = "0.18"
geoengine-datatypes = { path = "../datatypes" }
lazy_static = "1.4"
num_cpus = "1.13" # TODO: remove and switch to std::thread::available_concurrency() when it is available
num-traits = "0.2"
ocl = { git = "https://github.com/michaelmattig/ocl", branch = "tentative_master" }  # TODO: use crates.io version once it builds again
paste = "1.0"
pin-project = "1.0"
serde = { version = "1.0", features = ["derive"] }
serde_json = "1.0"
snafu = "0.6"
tokio = { version = "1.1", features = ["macros", "signal", "sync", "rt-multi-thread"] }
typetag = "0.1"
uuid = { version = "0.8", features = ["serde", "v4", "v5"] }
log = "0.4"

[dev-dependencies]
criterion = {version = "0.3", features =["async_futures", "async_tokio"]}
tempfile = "3.1"

[[bench]]
name = "workflows"
harness = false<|MERGE_RESOLUTION|>--- conflicted
+++ resolved
@@ -18,18 +18,14 @@
 chrono = "0.4"
 crossbeam = "0.8"
 csv = "1.1"
-<<<<<<< HEAD
-float-cmp = "0.8"
-=======
-flatbuffers = "=0.9.0" # TODO: pinned only for `arrow`, should be removed at some point
 float-cmp = "0.9"
->>>>>>> fd51fcc4
 futures = "0.3"
 gdal = { version = "0.8", features = ["datetime"] }
 gdal-sys = "0.4.0"
 geo = "0.18"
 geoengine-datatypes = { path = "../datatypes" }
 lazy_static = "1.4"
+log = "0.4"
 num_cpus = "1.13" # TODO: remove and switch to std::thread::available_concurrency() when it is available
 num-traits = "0.2"
 ocl = { git = "https://github.com/michaelmattig/ocl", branch = "tentative_master" }  # TODO: use crates.io version once it builds again
@@ -41,7 +37,6 @@
 tokio = { version = "1.1", features = ["macros", "signal", "sync", "rt-multi-thread"] }
 typetag = "0.1"
 uuid = { version = "0.8", features = ["serde", "v4", "v5"] }
-log = "0.4"
 
 [dev-dependencies]
 criterion = {version = "0.3", features =["async_futures", "async_tokio"]}
