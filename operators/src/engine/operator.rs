use super::query_processor::{TypedRasterQueryProcessor, TypedVectorQueryProcessor};
use crate::util::Result;
use geoengine_datatypes::collections::VectorDataType;
use geoengine_datatypes::{projection::ProjectionOption, raster::RasterDataType};
use serde::{Deserialize, Serialize};

/// Common methods for `Operator`s
<<<<<<< HEAD
pub trait Operator: std::fmt::Debug + Send + Sync {}
=======
pub trait Operator: std::fmt::Debug + Send + Sync + CloneableOperator {
    /// Get the sources of the `Operator`
    fn raster_sources(&self) -> &[Box<dyn RasterOperator>];
>>>>>>> 2bc5881c

#[derive(Debug, Serialize, Deserialize)]
pub struct OperatorImpl<P> {
    pub params: P,
    pub raster_sources: Vec<Box<dyn RasterOperator>>,
    pub vector_sources: Vec<Box<dyn VectorOperator>>,
}

impl<P> Operator for OperatorImpl<P> where P: std::fmt::Debug + Send + Sync {}

#[derive(Debug, Serialize, Deserialize, PartialEq)]
pub struct SourceOperatorImpl<P> {
    pub params: P,
}

impl<P> Operator for SourceOperatorImpl<P> where P: std::fmt::Debug + Send + Sync {}

/// Common methods for `VectorOperator`s
#[typetag::serde(tag = "type")]
<<<<<<< HEAD
pub trait VectorOperator: Operator {
    fn into_initialized_operator(
        self: Box<Self>,
        context: ExecutionContext,
    ) -> Result<Box<dyn InitializedVectorOperator>>;
=======
pub trait VectorOperator: Operator + CloneableVectorOperator {
    /// Get the result type of the `Operator`
    fn result_type(&self) -> VectorDataType;

    /// Instantiate a `TypedVectorQueryProcessor` from a `RasterOperator`
    fn vector_processor(&self) -> Result<TypedVectorQueryProcessor>;
>>>>>>> 2bc5881c

    /// Wrap a box around a `VectorOperator`
    fn boxed(self) -> Box<dyn VectorOperator>
    where
        Self: Sized + 'static,
    {
        Box::new(self)
    }
}

/// Common methods for `RasterOperator`s
#[typetag::serde(tag = "type")]
<<<<<<< HEAD
pub trait RasterOperator: Operator {
    fn initialized_operator(
        self: Box<Self>,
        context: ExecutionContext,
    ) -> Result<Box<dyn InitializedRasterOperator>>;

    /// Wrap a box around a `RasterOperator`
    fn boxed(self) -> Box<dyn RasterOperator>
    where
        Self: Sized + 'static,
    {
        Box::new(self)
    }
}

pub type ExecutionContext = u32;

pub trait InitializedOperator {
    fn execution_context(&self) -> &ExecutionContext;

    /// Get the sources of the `Operator`
    fn raster_sources(&self) -> &[Box<dyn InitializedRasterOperator>];

    /// Get the sources of the `Operator`
    fn vector_sources(&self) -> &[Box<dyn InitializedVectorOperator>];

    /// Get the sources of the `Operator`
    fn raster_sources_mut(&mut self) -> &mut [Box<dyn InitializedRasterOperator>];

    /// Get the sources of the `Operator`
    fn vector_sources_mut(&mut self) -> &mut [Box<dyn InitializedVectorOperator>];
}

pub trait InitializedVectorOperator: Send + Sync {
=======
pub trait RasterOperator: Operator + CloneableRasterOperator {
>>>>>>> 2bc5881c
    /// Get the result type of the `Operator`
    fn result_descriptor(&self) -> VectorResultDescriptor;

    /// Instantiate a `TypedVectorQueryProcessor` from a `RasterOperator`
    fn vector_processor(&self) -> Result<TypedVectorQueryProcessor>;

    /// Wrap a box around a `RasterOperator`
    fn boxed(self) -> Box<dyn InitializedVectorOperator>
    where
        Self: Sized + 'static,
    {
        Box::new(self)
    }
}
pub trait InitializedRasterOperator: Send + Sync {
    /// Get the result type of the `Operator`
    fn result_descriptor(&self) -> RasterResultDescriptor;

    /// Instantiate a `TypedRasterQueryProcessor` from a `RasterOperator`
    fn raster_processor(&self) -> Result<TypedRasterQueryProcessor>;

    /// Wrap a box around a `RasterOperator`
    fn boxed(self) -> Box<dyn InitializedRasterOperator>
    where
        Self: Sized + 'static,
    {
        Box::new(self)
    }
}

impl InitializedRasterOperator for Box<dyn InitializedRasterOperator> {
    fn result_descriptor(&self) -> RasterResultDescriptor {
        self.as_ref().result_descriptor()
    }
    fn raster_processor(&self) -> Result<TypedRasterQueryProcessor> {
        self.as_ref().raster_processor()
    }
}

impl InitializedVectorOperator for Box<dyn InitializedVectorOperator> {
    fn result_descriptor(&self) -> VectorResultDescriptor {
        self.as_ref().result_descriptor()
    }
    fn vector_processor(&self) -> Result<TypedVectorQueryProcessor> {
        self.as_ref().vector_processor()
    }
}

pub struct InitilaizedOperatorImpl<Parameters, ResultDescriptor> {
    pub params: Parameters,
    pub raster_sources: Vec<Box<dyn InitializedRasterOperator>>,
    pub vector_sources: Vec<Box<dyn InitializedVectorOperator>>,
    pub context: ExecutionContext,
    pub result_descriptor: ResultDescriptor,
}

impl<P, R> InitilaizedOperatorImpl<P, R> {
    pub fn new(
        params: P,
        context: ExecutionContext,
        result_descriptor: R,
        raster_sources: Vec<Box<dyn InitializedRasterOperator>>,
        vector_sources: Vec<Box<dyn InitializedVectorOperator>>,
    ) -> Self {
        Self {
            params,
            raster_sources,
            vector_sources,
            context,
            result_descriptor,
        }
    }

    pub fn create<F>(
        params: P,
        context: ExecutionContext,
        result_descriptor_fn: F,
        raster_sources_not_init: Vec<Box<dyn RasterOperator>>,
        vector_sources_not_init: Vec<Box<dyn VectorOperator>>,
    ) -> Result<Self>
    where
        F: Fn(
            &P,
            &ExecutionContext,
            &[Box<dyn InitializedRasterOperator>],
            &[Box<dyn InitializedVectorOperator>],
        ) -> Result<R>,
    {
        let raster_sources = raster_sources_not_init
            .into_iter()
            .map(|o| o.initialized_operator(context))
            .collect::<Result<Vec<Box<dyn InitializedRasterOperator>>>>()?;
        let vector_sources = vector_sources_not_init
            .into_iter()
            .map(|o| o.into_initialized_operator(context))
            .collect::<Result<Vec<Box<dyn InitializedVectorOperator>>>>()?;
        let result_descriptor = result_descriptor_fn(
            &params,
            &context,
            raster_sources.as_slice(),
            vector_sources.as_slice(),
        )?;

        Ok(Self::new(
            params,
            context,
            result_descriptor,
            raster_sources,
            vector_sources,
        ))
    }
}

impl<P, R> InitializedOperator for InitilaizedOperatorImpl<P, R>
where
    P: std::fmt::Debug + Clone,
    R: std::fmt::Debug + Clone,
{
    fn execution_context(&self) -> &ExecutionContext {
        &self.context
    }
    fn raster_sources(&self) -> &[Box<dyn InitializedRasterOperator>] {
        self.raster_sources.as_slice()
    }
    fn vector_sources(&self) -> &[Box<dyn InitializedVectorOperator>] {
        self.vector_sources.as_slice()
    }
    fn raster_sources_mut(&mut self) -> &mut [Box<dyn InitializedRasterOperator>] {
        self.raster_sources.as_mut_slice()
    }
    fn vector_sources_mut(&mut self) -> &mut [Box<dyn InitializedVectorOperator>] {
        self.vector_sources.as_mut_slice()
    }
}

#[derive(Debug, Copy, Clone, Ord, PartialOrd, Eq, PartialEq, Serialize, Deserialize)]
pub struct RasterResultDescriptor {
    pub data_type: RasterDataType,
    pub projection: ProjectionOption,
}

impl RasterResultDescriptor {
    pub fn map<F>(self, f: F) -> Self
    where
        F: Fn(Self) -> Self,
    {
        f(self)
    }

    pub fn map_data_type<F>(mut self, f: F) -> Self
    where
        F: Fn(RasterDataType) -> RasterDataType,
    {
        self.data_type = f(self.data_type);
        self
    }

    pub fn map_projection<F>(mut self, f: F) -> Self
    where
        F: Fn(ProjectionOption) -> ProjectionOption,
    {
        self.projection = f(self.projection);
        self
    }
}

#[derive(Debug, Copy, Clone, Ord, PartialOrd, Eq, PartialEq, Serialize, Deserialize)]
pub struct VectorResultDescriptor {
    pub data_type: VectorDataType,
    pub projection: ProjectionOption,
}

impl VectorResultDescriptor {
    pub fn map<F>(self, f: F) -> Self
    where
        F: Fn(Self) -> Self,
    {
        f(self)
    }

    pub fn map_data_type<F>(mut self, f: F) -> Self
    where
        F: Fn(VectorDataType) -> VectorDataType,
    {
        self.data_type = f(self.data_type);
        self
    }

    pub fn map_projection<F>(mut self, f: F) -> Self
    where
        F: Fn(ProjectionOption) -> ProjectionOption,
    {
        self.projection = f(self.projection);
        self
    }
}

/// An enum to differentiate between `Operator` variants
#[derive(Clone, Debug, Serialize, Deserialize)]
pub enum TypedOperator {
    Vector(Box<dyn VectorOperator>),
    Raster(Box<dyn RasterOperator>),
}

impl Into<TypedOperator> for Box<dyn VectorOperator> {
    fn into(self) -> TypedOperator {
        TypedOperator::Vector(self)
    }
}

impl Into<TypedOperator> for Box<dyn RasterOperator> {
    fn into(self) -> TypedOperator {
        TypedOperator::Raster(self)
    }
}

<<<<<<< HEAD
/// An enum to differentiate between `InitializedOperator` variants
pub enum TypedInitializedOperator {
    Vector(Box<dyn InitializedVectorOperator>),
    Raster(Box<dyn InitializedRasterOperator>),
}

impl Into<TypedInitializedOperator> for Box<dyn InitializedVectorOperator> {
    fn into(self) -> TypedInitializedOperator {
        TypedInitializedOperator::Vector(self)
    }
}

impl Into<TypedInitializedOperator> for Box<dyn InitializedRasterOperator> {
    fn into(self) -> TypedInitializedOperator {
        TypedInitializedOperator::Raster(self)
=======
/// Helper trait for making boxed `Operator`s cloneable
pub trait CloneableOperator {
    fn clone_boxed(&self) -> Box<dyn Operator>;
}

/// Helper trait for making boxed `RasterOperator`s cloneable
pub trait CloneableRasterOperator {
    fn clone_boxed_raster(&self) -> Box<dyn RasterOperator>;
}

/// Helper trait for making boxed `VectorOperator`s cloneable
pub trait CloneableVectorOperator {
    fn clone_boxed_vector(&self) -> Box<dyn VectorOperator>;
}

impl<T> CloneableOperator for T
where
    T: 'static + Operator + Clone,
{
    fn clone_boxed(&self) -> Box<dyn Operator> {
        Box::new(self.clone())
    }
}

impl<T> CloneableRasterOperator for T
where
    T: 'static + RasterOperator + Clone,
{
    fn clone_boxed_raster(&self) -> Box<dyn RasterOperator> {
        Box::new(self.clone())
    }
}

impl<T> CloneableVectorOperator for T
where
    T: 'static + VectorOperator + Clone,
{
    fn clone_boxed_vector(&self) -> Box<dyn VectorOperator> {
        Box::new(self.clone())
    }
}

impl Clone for Box<dyn Operator> {
    fn clone(&self) -> Box<dyn Operator> {
        self.clone_boxed()
    }
}

impl Clone for Box<dyn RasterOperator> {
    fn clone(&self) -> Box<dyn RasterOperator> {
        self.clone_boxed_raster()
    }
}

impl Clone for Box<dyn VectorOperator> {
    fn clone(&self) -> Box<dyn VectorOperator> {
        self.clone_boxed_vector()
>>>>>>> 2bc5881c
    }
}<|MERGE_RESOLUTION|>--- conflicted
+++ resolved
@@ -5,46 +5,31 @@
 use serde::{Deserialize, Serialize};
 
 /// Common methods for `Operator`s
-<<<<<<< HEAD
-pub trait Operator: std::fmt::Debug + Send + Sync {}
-=======
-pub trait Operator: std::fmt::Debug + Send + Sync + CloneableOperator {
-    /// Get the sources of the `Operator`
-    fn raster_sources(&self) -> &[Box<dyn RasterOperator>];
->>>>>>> 2bc5881c
-
-#[derive(Debug, Serialize, Deserialize)]
+pub trait Operator: std::fmt::Debug + Send + Sync + CloneableOperator {}
+
+#[derive(Debug, Serialize, Deserialize, Clone)]
 pub struct OperatorImpl<P> {
     pub params: P,
     pub raster_sources: Vec<Box<dyn RasterOperator>>,
     pub vector_sources: Vec<Box<dyn VectorOperator>>,
 }
 
-impl<P> Operator for OperatorImpl<P> where P: std::fmt::Debug + Send + Sync {}
-
-#[derive(Debug, Serialize, Deserialize, PartialEq)]
+impl<P> Operator for OperatorImpl<P> where P: std::fmt::Debug + Send + Sync + Clone + 'static {}
+
+#[derive(Debug, Serialize, Deserialize, PartialEq, Clone)]
 pub struct SourceOperatorImpl<P> {
     pub params: P,
 }
 
-impl<P> Operator for SourceOperatorImpl<P> where P: std::fmt::Debug + Send + Sync {}
+impl<P> Operator for SourceOperatorImpl<P> where P: std::fmt::Debug + Send + Sync + Clone + 'static {}
 
 /// Common methods for `VectorOperator`s
 #[typetag::serde(tag = "type")]
-<<<<<<< HEAD
-pub trait VectorOperator: Operator {
+pub trait VectorOperator: Operator + CloneableVectorOperator {
     fn into_initialized_operator(
         self: Box<Self>,
         context: ExecutionContext,
     ) -> Result<Box<dyn InitializedVectorOperator>>;
-=======
-pub trait VectorOperator: Operator + CloneableVectorOperator {
-    /// Get the result type of the `Operator`
-    fn result_type(&self) -> VectorDataType;
-
-    /// Instantiate a `TypedVectorQueryProcessor` from a `RasterOperator`
-    fn vector_processor(&self) -> Result<TypedVectorQueryProcessor>;
->>>>>>> 2bc5881c
 
     /// Wrap a box around a `VectorOperator`
     fn boxed(self) -> Box<dyn VectorOperator>
@@ -57,8 +42,7 @@
 
 /// Common methods for `RasterOperator`s
 #[typetag::serde(tag = "type")]
-<<<<<<< HEAD
-pub trait RasterOperator: Operator {
+pub trait RasterOperator: Operator + CloneableRasterOperator {
     fn initialized_operator(
         self: Box<Self>,
         context: ExecutionContext,
@@ -92,9 +76,6 @@
 }
 
 pub trait InitializedVectorOperator: Send + Sync {
-=======
-pub trait RasterOperator: Operator + CloneableRasterOperator {
->>>>>>> 2bc5881c
     /// Get the result type of the `Operator`
     fn result_descriptor(&self) -> VectorResultDescriptor;
 
@@ -311,7 +292,6 @@
     }
 }
 
-<<<<<<< HEAD
 /// An enum to differentiate between `InitializedOperator` variants
 pub enum TypedInitializedOperator {
     Vector(Box<dyn InitializedVectorOperator>),
@@ -327,7 +307,9 @@
 impl Into<TypedInitializedOperator> for Box<dyn InitializedRasterOperator> {
     fn into(self) -> TypedInitializedOperator {
         TypedInitializedOperator::Raster(self)
-=======
+    }
+}
+
 /// Helper trait for making boxed `Operator`s cloneable
 pub trait CloneableOperator {
     fn clone_boxed(&self) -> Box<dyn Operator>;
@@ -385,6 +367,5 @@
 impl Clone for Box<dyn VectorOperator> {
     fn clone(&self) -> Box<dyn VectorOperator> {
         self.clone_boxed_vector()
->>>>>>> 2bc5881c
     }
 }