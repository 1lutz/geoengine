--- conflicted
+++ resolved
@@ -1,21 +1,11 @@
 use std::sync::Arc;
 
-<<<<<<< HEAD
+use crate::util::create_rayon_thread_pool;
+use crate::util::test::TestDefault;
 pub use geoengine_datatypes::primitives::{
     PlotQueryRectangle, QueryRectangle, RasterQueryRectangle, VectorQueryRectangle,
-=======
-/// A spatio-temporal rectangle for querying data
-use geoengine_datatypes::{
-    primitives::{
-        AxisAlignedRectangle, BoundingBox2D, SpatialPartition2D, SpatialPartitioned,
-        SpatialResolution, TimeInterval,
-    },
-    util::test::TestDefault,
->>>>>>> 82739528
 };
 use rayon::ThreadPool;
-
-use crate::util::create_rayon_thread_pool;
 
 /// Defines the size in bytes of a vector data chunk
 #[derive(Clone, Copy, PartialEq, Eq, PartialOrd, Ord)]
