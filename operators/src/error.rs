--- conflicted
+++ resolved
@@ -179,14 +179,12 @@
 
     EmptyInput,
 
-<<<<<<< HEAD
     OgrFieldValueIsNotDateTime,
     OgrFieldValueIsNotString,
     OgrFieldValueIsNotValidForSeconds,
-=======
+
     FeatureDataValueMustNotBeNull,
     InvalidFeatureDataType,
->>>>>>> cdb2560d
 }
 
 impl From<geoengine_datatypes::error::Error> for Error {
