--- conflicted
+++ resolved
@@ -43,168 +43,7 @@
 }
 /// The `Expression` operator calculates an expression for all pixels of the input rasters bands and
 /// produces raster tiles of a given output type
-<<<<<<< HEAD
 pub type Expression = Operator<ExpressionParams, SingleRasterSource>;
-=======
-pub type Expression = Operator<ExpressionParams, ExpressionSources>;
-
-#[derive(Debug, Clone, Serialize, Deserialize)]
-#[allow(clippy::unsafe_derive_deserialize)] // TODO: remove if this warning is a glitch
-pub struct ExpressionSources {
-    a: Box<dyn RasterOperator>,
-    b: Option<Box<dyn RasterOperator>>,
-    c: Option<Box<dyn RasterOperator>>,
-    d: Option<Box<dyn RasterOperator>>,
-    e: Option<Box<dyn RasterOperator>>,
-    f: Option<Box<dyn RasterOperator>>,
-    g: Option<Box<dyn RasterOperator>>,
-    h: Option<Box<dyn RasterOperator>>,
-}
-
-impl OperatorData for ExpressionSources {
-    fn data_names_collect(&self, data_names: &mut Vec<NamedData>) {
-        for source in self {
-            source.data_names_collect(data_names);
-        }
-    }
-}
-
-impl ExpressionSources {
-    pub fn new_a(a: Box<dyn RasterOperator>) -> Self {
-        Self {
-            a,
-            b: None,
-            c: None,
-            d: None,
-            e: None,
-            f: None,
-            g: None,
-            h: None,
-        }
-    }
-
-    pub fn new_a_b(a: Box<dyn RasterOperator>, b: Box<dyn RasterOperator>) -> Self {
-        Self {
-            a,
-            b: Some(b),
-            c: None,
-            d: None,
-            e: None,
-            f: None,
-            g: None,
-            h: None,
-        }
-    }
-
-    pub fn new_a_b_c(
-        a: Box<dyn RasterOperator>,
-        b: Box<dyn RasterOperator>,
-        c: Box<dyn RasterOperator>,
-    ) -> Self {
-        Self {
-            a,
-            b: Some(b),
-            c: Some(c),
-            d: None,
-            e: None,
-            f: None,
-            g: None,
-            h: None,
-        }
-    }
-
-    fn number_of_sources(&self) -> usize {
-        self.iter().count()
-    }
-
-    #[allow(clippy::many_single_char_names)]
-    async fn initialize(
-        self,
-        path: WorkflowOperatorPath,
-        context: &dyn ExecutionContext,
-    ) -> Result<ExpressionInitializedSources> {
-        if self.iter().count() != self.iter_consecutive().count() {
-            return Err(ExpressionError::SourcesMustBeConsecutive.into());
-        }
-
-        let (a, b, c, d, e, f, g, h) = try_join!(
-            self.a.initialize(path.clone_and_append(0), context),
-            Self::initialize_source(self.b, path.clone_and_append(1), context),
-            Self::initialize_source(self.c, path.clone_and_append(2), context),
-            Self::initialize_source(self.d, path.clone_and_append(3), context),
-            Self::initialize_source(self.e, path.clone_and_append(4), context),
-            Self::initialize_source(self.f, path.clone_and_append(5), context),
-            Self::initialize_source(self.g, path.clone_and_append(6), context),
-            Self::initialize_source(self.h, path.clone_and_append(7), context),
-        )?;
-
-        Ok(ExpressionInitializedSources {
-            a,
-            b,
-            c,
-            d,
-            e,
-            f,
-            g,
-            h,
-        })
-    }
-
-    async fn initialize_source(
-        source: Option<Box<dyn RasterOperator>>,
-        path: WorkflowOperatorPath,
-        context: &dyn ExecutionContext,
-    ) -> Result<Option<Box<dyn InitializedRasterOperator>>> {
-        if let Some(source) = source {
-            Ok(Some(source.initialize(path, context).await?))
-        } else {
-            Ok(None)
-        }
-    }
-
-    /// Returns all non-empty sources
-    fn iter(&self) -> std::iter::Flatten<std::array::IntoIter<Option<&dyn RasterOperator>, 8>> {
-        [
-            Some(self.a.as_ref()),
-            self.b.as_ref().map(AsRef::as_ref),
-            self.c.as_ref().map(AsRef::as_ref),
-            self.d.as_ref().map(AsRef::as_ref),
-            self.e.as_ref().map(AsRef::as_ref),
-            self.f.as_ref().map(AsRef::as_ref),
-            self.g.as_ref().map(AsRef::as_ref),
-            self.h.as_ref().map(AsRef::as_ref),
-        ]
-        .into_iter()
-        .flatten()
-    }
-
-    /// Returns all sources until the first one is empty
-    fn iter_consecutive(&self) -> impl Iterator<Item = &Box<dyn RasterOperator>> {
-        [
-            Some(&self.a),
-            self.b.as_ref(),
-            self.c.as_ref(),
-            self.d.as_ref(),
-            self.e.as_ref(),
-            self.f.as_ref(),
-            self.g.as_ref(),
-            self.h.as_ref(),
-        ]
-        .into_iter()
-        .map_while(std::convert::identity)
-    }
-}
->>>>>>> 9ebde23d
-
-impl<'s> IntoIterator for &'s ExpressionSources {
-    type Item = &'s dyn RasterOperator;
-
-    type IntoIter = std::iter::Flatten<std::array::IntoIter<Option<Self::Item>, 8>>;
-
-    fn into_iter(self) -> Self::IntoIter {
-        self.iter()
-    }
-}
 
 /// Create a parameter name from an index.
 /// Starts with `A`.
@@ -298,7 +137,7 @@
 
 /// Macro for generating the match cases for number of bands to the `ExpressionInput` struct.
 macro_rules! generate_match_cases {
-    ($num_bands:expr, $output_type:expr, $expression:expr, $source_processor:expr, $map_no_data:expr, $($x:expr),*) => {
+    ($num_bands:expr, $output_type:expr, $expression:expr, $source_processor:expr, $result_descriptor:expr, $map_no_data:expr, $($x:expr),*) => {
         match $num_bands {
             $(
                 $x => call_generic_raster_processor!(
@@ -308,6 +147,7 @@
                         ExpressionInput::<$x> {
                             raster: $source_processor,
                         },
+                        $result_descriptor,
                         $map_no_data.clone(),
                     )
                     .boxed()
@@ -324,7 +164,6 @@
 
         let expression = LinkedExpression::new(&self.expression)?;
 
-<<<<<<< HEAD
         let source_processor = self.source.query_processor()?.into_f64();
 
         Ok(generate_match_cases!(
@@ -332,6 +171,7 @@
             output_type,
             expression,
             source_processor,
+            self.result_descriptor.clone(),
             self.map_no_data,
             1,
             2,
@@ -342,197 +182,6 @@
             7,
             8
         ))
-=======
-        let query_processors: Vec<TypedRasterQueryProcessor> = self
-            .sources
-            .iter()
-            .map(InitializedRasterOperator::query_processor)
-            .collect::<Result<_>>()?;
-
-        Ok(match query_processors.len() {
-            1 => {
-                let [a] = <[_; 1]>::try_from(query_processors).expect("len previously checked");
-                let query_processor = a.into_f64();
-                call_generic_raster_processor!(
-                    output_type,
-                    ExpressionQueryProcessor::new(
-                        expression,
-                        query_processor,
-                        self.result_descriptor.clone(),
-                        self.map_no_data
-                    )
-                    .boxed()
-                )
-
-                // TODO: We could save prior conversions by monomophizing the differnt expressions
-                //       However, this would lead to lots of compile symbols and to different results than using the
-                //       variants with more than one raster.
-                //
-                // call_on_generic_raster_processor!(a, p_a => {
-                //     call_generic_raster_processor!(
-                //         output_type,
-                //         ExpressionQueryProcessor::new(
-                //             expression,
-                //             p_a,
-                //             output_no_data_value.as_(),
-                //             self.map_no_data,
-                //         ).boxed()
-                //     )
-                // })
-            }
-            2 => {
-                let [a, b] = <[_; 2]>::try_from(query_processors).expect("len previously checked");
-                let query_processors = (a.into_f64(), b.into_f64());
-                call_generic_raster_processor!(
-                    output_type,
-                    ExpressionQueryProcessor::new(
-                        expression,
-                        query_processors,
-                        self.result_descriptor.clone(),
-                        self.map_no_data
-                    )
-                    .boxed()
-                )
-
-                // TODO: We could save prior conversions by monomophizing the differnt expressions
-                //       However, this would lead to lots of compile symbols, e.g., 10x10x10 for this case
-                //
-                // call_on_bi_generic_raster_processor!(a, b, (p_a, p_b) => {
-                //     call_generic_raster_processor!(
-                //         output_type,
-                //         ExpressionQueryProcessor::new(
-                //             expression,
-                //             (p_a, p_b),
-                //             output_no_data_value.as_(),
-                //             self.map_no_data,
-                //         ).boxed()
-                //     )
-                // })
-            }
-            3 => {
-                let [a, b, c] =
-                    <[_; 3]>::try_from(query_processors).expect("len previously checked");
-                let query_processors = [a.into_f64(), b.into_f64(), c.into_f64()];
-                call_generic_raster_processor!(
-                    output_type,
-                    ExpressionQueryProcessor::new(
-                        expression,
-                        query_processors,
-                        self.result_descriptor.clone(),
-                        self.map_no_data
-                    )
-                    .boxed()
-                )
-            }
-            4 => {
-                let [a, b, c, d] =
-                    <[_; 4]>::try_from(query_processors).expect("len previously checked");
-                let query_processors = [a.into_f64(), b.into_f64(), c.into_f64(), d.into_f64()];
-                call_generic_raster_processor!(
-                    output_type,
-                    ExpressionQueryProcessor::new(
-                        expression,
-                        query_processors,
-                        self.result_descriptor.clone(),
-                        self.map_no_data
-                    )
-                    .boxed()
-                )
-            }
-            5 => {
-                let [a, b, c, d, e] =
-                    <[_; 5]>::try_from(query_processors).expect("len previously checked");
-                let query_processors = [
-                    a.into_f64(),
-                    b.into_f64(),
-                    c.into_f64(),
-                    d.into_f64(),
-                    e.into_f64(),
-                ];
-                call_generic_raster_processor!(
-                    output_type,
-                    ExpressionQueryProcessor::new(
-                        expression,
-                        query_processors,
-                        self.result_descriptor.clone(),
-                        self.map_no_data
-                    )
-                    .boxed()
-                )
-            }
-            6 => {
-                let [a, b, c, d, e, f] =
-                    <[_; 6]>::try_from(query_processors).expect("len previously checked");
-                let query_processors = [
-                    a.into_f64(),
-                    b.into_f64(),
-                    c.into_f64(),
-                    d.into_f64(),
-                    e.into_f64(),
-                    f.into_f64(),
-                ];
-                call_generic_raster_processor!(
-                    output_type,
-                    ExpressionQueryProcessor::new(
-                        expression,
-                        query_processors,
-                        self.result_descriptor.clone(),
-                        self.map_no_data
-                    )
-                    .boxed()
-                )
-            }
-
-            7 => {
-                let [a, b, c, d, e, f, g] =
-                    <[_; 7]>::try_from(query_processors).expect("len previously checked");
-                let query_processors = [
-                    a.into_f64(),
-                    b.into_f64(),
-                    c.into_f64(),
-                    d.into_f64(),
-                    e.into_f64(),
-                    f.into_f64(),
-                    g.into_f64(),
-                ];
-                call_generic_raster_processor!(
-                    output_type,
-                    ExpressionQueryProcessor::new(
-                        expression,
-                        query_processors,
-                        self.result_descriptor.clone(),
-                        self.map_no_data
-                    )
-                    .boxed()
-                )
-            }
-            8 => {
-                let [a, b, c, d, e, f, g, h] =
-                    <[_; 8]>::try_from(query_processors).expect("len previously checked");
-                let query_processors = [
-                    a.into_f64(),
-                    b.into_f64(),
-                    c.into_f64(),
-                    d.into_f64(),
-                    e.into_f64(),
-                    f.into_f64(),
-                    g.into_f64(),
-                    h.into_f64(),
-                ];
-                call_generic_raster_processor!(
-                    output_type,
-                    ExpressionQueryProcessor::new(
-                        expression,
-                        query_processors,
-                        self.result_descriptor.clone(),
-                        self.map_no_data
-                    )
-                    .boxed()
-                )
-            }
-            _ => return Err(crate::error::Error::InvalidNumberOfExpressionInputs),
-        })
->>>>>>> 9ebde23d
     }
 
     fn result_descriptor(&self) -> &RasterResultDescriptor {
