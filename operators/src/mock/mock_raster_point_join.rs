use crate::engine::{
<<<<<<< HEAD
    InitializedOperatorB, InitilaizedOperatorImpl, OperatorImpl, QueryProcessor,
=======
    InitializedOperatorImpl, InitializedVectorOperator, OperatorImpl, QueryProcessor,
>>>>>>> c01d5de9
    RasterQueryProcessor, TypedVectorQueryProcessor, VectorOperator, VectorQueryProcessor,
    VectorResultDescriptor,
};
use crate::util::Result;
use futures::StreamExt;
use geoengine_datatypes::collections::VectorDataType;
use geoengine_datatypes::raster::Pixel;
use geoengine_datatypes::{
    collections::{FeatureCollection, MultiPointCollection},
    primitives::FeatureData,
    projection::ProjectionOption,
    raster::{GridPixelAccess, RasterTile2D},
};
use serde::{Deserialize, Serialize};

pub struct MockRasterPointJoinProcessor<R, V> {
    raster_source: R,
    point_source: V,
    feature_name: String,
}

impl<R, V> MockRasterPointJoinProcessor<R, V> {
    pub fn new(raster_source: R, point_source: V, params: MockRasterPointJoinParams) -> Self {
        Self {
            raster_source,
            point_source,
            feature_name: params.feature_name,
        }
    }
}

impl<R, V, T> QueryProcessor for MockRasterPointJoinProcessor<R, V>
where
    R: RasterQueryProcessor<RasterType = T> + Sync,
    T: Pixel,
    V: VectorQueryProcessor<VectorType = MultiPointCollection> + Sync,
{
    type Output = MultiPointCollection;
    fn query(
        &self,
        query: crate::engine::QueryRectangle,
        ctx: crate::engine::QueryContext,
    ) -> futures::stream::BoxStream<crate::util::Result<Self::Output>> {
        let point_stream = self.point_source.vector_query(query, ctx);
        point_stream
            .then(async move |collection| {
                let collection = collection?;
                let mut raster_stream = self.raster_source.raster_query(query, ctx);
                let raster_future = raster_stream.next().await;
                let raster_tile: RasterTile2D<T> =
                    raster_future.ok_or(crate::error::Error::QueryProcessor)??;
                let pixel: T = raster_tile.data.pixel_value_at_grid_index(&(0, 0))?;
                let pixel: f64 = pixel.as_();
                let collection = collection.add_column(
                    &self.feature_name,
                    FeatureData::Number(vec![pixel; collection.len()]),
                )?;
                Ok(collection)
            })
            .boxed()
    }
}

fn create_binary_raster_vector<TR, TV>(
    source_a: Box<dyn RasterQueryProcessor<RasterType = TR>>,
    source_b: Box<dyn VectorQueryProcessor<VectorType = TV>>,
    params: MockRasterPointJoinParams,
) -> MockRasterPointJoinProcessor<
    Box<dyn RasterQueryProcessor<RasterType = TR>>,
    Box<dyn VectorQueryProcessor<VectorType = TV>>,
>
where
    TR: Copy + Sync + 'static,
{
    MockRasterPointJoinProcessor::new(source_a, source_b, params)
}

#[derive(Debug, Serialize, Deserialize, Clone)]
pub struct MockRasterPointJoinParams {
    pub feature_name: String,
}

pub type MockRasterPointJoinOperator = OperatorImpl<MockRasterPointJoinParams>;

#[typetag::serde]
impl VectorOperator for MockRasterPointJoinOperator {
    fn into_initialized_operator(
        self: Box<Self>,
        context: crate::engine::ExecutionContext,
<<<<<<< HEAD
    ) -> Result<Box<crate::engine::InitializedVectorOperator>> {
        InitilaizedOperatorImpl::create(
=======
    ) -> Result<Box<dyn crate::engine::InitializedVectorOperator>> {
        InitializedOperatorImpl::create(
>>>>>>> c01d5de9
            self.params,
            context,
            |_, _, _, _| Ok(()),
            |_, _, _, _, vs| {
                Ok(VectorResultDescriptor {
                    projection: vs.get(0).map_or_else(
                        || ProjectionOption::None,
                        |o| o.result_descriptor().projection,
                    ),
                    data_type: VectorDataType::MultiPoint,
                })
            },
            self.raster_sources,
            self.vector_sources,
        )
        .map(InitializedOperatorImpl::boxed)
    }
}

<<<<<<< HEAD
impl InitializedOperatorB<VectorResultDescriptor, TypedVectorQueryProcessor>
    for InitilaizedOperatorImpl<MockRasterPointJoinParams, VectorResultDescriptor, ()>
{
    fn query_processor(&self) -> Result<crate::engine::TypedVectorQueryProcessor> {
        // self.validate_children(self.result_descriptor().projection, 1..2, 1..2)?;

        let raster_source = self.raster_sources[0].query_processor()?;
        let point_source = match self.vector_sources[0].query_processor()? {
=======
impl InitializedVectorOperator
    for InitializedOperatorImpl<MockRasterPointJoinParams, VectorResultDescriptor, ()>
{
    fn vector_processor(&self) -> Result<crate::engine::TypedVectorQueryProcessor> {
        let raster_source = self.raster_sources[0].raster_processor()?;
        let point_source = match self.vector_sources[0].vector_processor()? {
>>>>>>> c01d5de9
            TypedVectorQueryProcessor::MultiPoint(v) => v,
            _ => panic!(),
        };
        Ok(TypedVectorQueryProcessor::MultiPoint(match raster_source {
            crate::engine::TypedRasterQueryProcessor::U8(r) => {
                Box::new(create_binary_raster_vector::<u8, MultiPointCollection>(
                    r,
                    point_source,
                    self.params.clone(),
                ))
            }
            _ => panic!(),
        }))
    }
    fn result_descriptor(&self) -> VectorResultDescriptor {
        self.result_descriptor
    }
}

#[cfg(test)]
mod tests {
    use super::*;
    use crate::{
        engine::{
            ExecutionContext, QueryContext, QueryRectangle, RasterOperator, RasterResultDescriptor,
        },
        mock::{MockPointSource, MockPointSourceParams, MockRasterSource, MockRasterSourceParams},
    };
    use futures::executor::block_on_stream;
    use geoengine_datatypes::{
        primitives::{BoundingBox2D, Coordinate2D, FeatureDataRef, TimeInterval},
        projection::Projection,
        raster::{Raster2D, RasterDataType, TileInformation},
    };

    #[test]
    #[allow(clippy::too_many_lines)]
    fn serde() {
        let points = vec![Coordinate2D::new(1., 2.); 3];
        let mps = MockPointSource {
            params: MockPointSourceParams { points },
        }
        .boxed();

        let raster = Raster2D::new(
            [3, 2].into(),
            vec![1, 2, 3, 4, 5, 6],
            None,
            Default::default(),
            Default::default(),
        )
        .unwrap();

        let raster_tile = RasterTile2D {
            time: TimeInterval::default(),
            tile: TileInformation {
                geo_transform: Default::default(),
                global_pixel_position: [0, 0].into(),
                global_size_in_tiles: [1, 2].into(),
                global_tile_position: [0, 0].into(),
                tile_size_in_pixels: [3, 2].into(),
            },
            data: raster,
        };

        let mrs = MockRasterSource {
            params: MockRasterSourceParams {
                data: vec![raster_tile],
                result_descriptor: RasterResultDescriptor {
                    data_type: RasterDataType::U8,
                    projection: Projection::wgs84().into(),
                },
            },
        }
        .boxed();

        let params = MockRasterPointJoinParams {
            feature_name: "raster_values".to_string(),
        };
        let op = MockRasterPointJoinOperator {
            params,
            raster_sources: vec![mrs],
            vector_sources: vec![mps],
        }
        .boxed();

        let serialized = serde_json::to_string(&op).unwrap();
        let expected = serde_json::json!({
            "type": "MockRasterPointJoinOperator",
            "params": {
                "feature_name": "raster_values"
            },
            "raster_sources": [{
                "type": "MockRasterSource",
                    "params": {
                        "data": [{
                        "time": {
                            "start": -9_223_372_036_854_775_808_i64,
                            "end": 9_223_372_036_854_775_807_i64
                        },
                        "tile": {
                            "global_size_in_tiles": {
                                "dimension_size": [1, 2]
                            },
                            "global_tile_position": {
                                "dimension_size": [0, 0]
                            },
                            "global_pixel_position": {
                                "dimension_size": [0, 0]
                            },
                            "tile_size_in_pixels": {
                                "dimension_size": [3, 2]
                            },
                            "geo_transform": {
                                "upper_left_coordinate": {
                                    "x": 0.0,
                                    "y": 0.0
                                },
                                "x_pixel_size": 1.0,
                                "y_pixel_size": -1.0
                            }
                        },
                        "data": {
                            "grid_dimension": {
                                "dimension_size": [3, 2]
                            },
                            "data_container": [1, 2, 3, 4, 5, 6],
                            "no_data_value": null,
                            "geo_transform": {
                                "upper_left_coordinate": {
                                    "x": 0.0,
                                    "y": 0.0
                                },
                                "x_pixel_size": 1.0,
                                "y_pixel_size": -1.0
                            },
                            "temporal_bounds": {
                                "start": -9_223_372_036_854_775_808_i64,
                                "end": 9_223_372_036_854_775_807_i64
                            }
                        }
                    }],
                    "result_descriptor": {
                        "data_type": "U8",
                        "projection": "EPSG:4326"
                    }
                }
            }],
            "vector_sources": [{
                "type": "MockPointSource",
                "params": {
                "points": [{
                    "x": 1.0,
                    "y": 2.0
                }, {
                    "x": 1.0,
                    "y": 2.0
                }, {
                    "x": 1.0,
                    "y": 2.0
                }]
            }}]

        })
        .to_string();
        assert_eq!(serialized, expected);
        let _: Box<dyn VectorOperator> = serde_json::from_str(&serialized).unwrap();
    }

    #[test]
    #[allow(clippy::float_cmp)]
    fn execute() {
        let points = vec![Coordinate2D::new(1., 2.); 3];
        let mps = MockPointSource {
            params: MockPointSourceParams { points },
        }
        .boxed();

        let raster = Raster2D::new(
            [3, 2].into(),
            vec![1, 2, 3, 4, 5, 6],
            None,
            Default::default(),
            Default::default(),
        )
        .unwrap();

        let raster_tile = RasterTile2D {
            time: TimeInterval::default(),
            tile: TileInformation {
                geo_transform: Default::default(),
                global_pixel_position: [0, 0].into(),
                global_size_in_tiles: [1, 2].into(),
                global_tile_position: [0, 0].into(),
                tile_size_in_pixels: [3, 2].into(),
            },
            data: raster,
        };

        let mrs = MockRasterSource {
            params: MockRasterSourceParams {
                data: vec![raster_tile],
                result_descriptor: RasterResultDescriptor {
                    data_type: RasterDataType::U8,
                    projection: Projection::wgs84().into(),
                },
            },
        }
        .boxed();
        let new_column_name = "raster_values".to_string();
        let params = MockRasterPointJoinParams {
            feature_name: new_column_name.clone(),
        };
        let op = MockRasterPointJoinOperator {
            params,
            raster_sources: vec![mrs],
            vector_sources: vec![mps],
        }
        .boxed();

        let execution_context = ExecutionContext;

        let initialized = op.into_initialized_operator(execution_context).unwrap();

        let point_processor = match initialized.query_processor() {
            Ok(TypedVectorQueryProcessor::MultiPoint(processor)) => processor,
            _ => panic!(),
        };

        let query_rectangle = QueryRectangle {
            bbox: BoundingBox2D::new((0., 0.).into(), (4., 4.).into()).unwrap(),
            time_interval: TimeInterval::default(),
        };
        let ctx = QueryContext {
            chunk_byte_size: 2 * std::mem::size_of::<Coordinate2D>(),
        };
        let stream = point_processor.vector_query(query_rectangle, ctx);

        let blocking_stream = block_on_stream(stream);
        let collections: Vec<MultiPointCollection> = blocking_stream.map(Result::unwrap).collect();
        assert_eq!(collections.len(), 2);
        assert_eq!(collections[0].len(), 2);
        assert_eq!(collections[1].len(), 1);

        let column = collections[0].data(&new_column_name).unwrap();
        let numbers = if let FeatureDataRef::Number(numbers) = column {
            numbers
        } else {
            panic!()
        };

        assert_eq!(numbers.as_ref(), &[1.0, 1.0]);

        let column = collections[1].data(&new_column_name).unwrap();
        let numbers = if let FeatureDataRef::Number(numbers) = column {
            numbers
        } else {
            panic!()
        };

        assert_eq!(numbers.as_ref(), &[1.0]);
    }
}<|MERGE_RESOLUTION|>--- conflicted
+++ resolved
@@ -1,11 +1,7 @@
 use crate::engine::{
-<<<<<<< HEAD
-    InitializedOperatorB, InitilaizedOperatorImpl, OperatorImpl, QueryProcessor,
-=======
-    InitializedOperatorImpl, InitializedVectorOperator, OperatorImpl, QueryProcessor,
->>>>>>> c01d5de9
-    RasterQueryProcessor, TypedVectorQueryProcessor, VectorOperator, VectorQueryProcessor,
-    VectorResultDescriptor,
+    InitializedOperatorB, InitializedOperatorImpl, InitializedVectorOperator, OperatorImpl,
+    QueryProcessor, RasterQueryProcessor, TypedVectorQueryProcessor, VectorOperator,
+    VectorQueryProcessor, VectorResultDescriptor,
 };
 use crate::util::Result;
 use futures::StreamExt;
@@ -93,13 +89,8 @@
     fn into_initialized_operator(
         self: Box<Self>,
         context: crate::engine::ExecutionContext,
-<<<<<<< HEAD
     ) -> Result<Box<crate::engine::InitializedVectorOperator>> {
-        InitilaizedOperatorImpl::create(
-=======
-    ) -> Result<Box<dyn crate::engine::InitializedVectorOperator>> {
         InitializedOperatorImpl::create(
->>>>>>> c01d5de9
             self.params,
             context,
             |_, _, _, _| Ok(()),
@@ -119,23 +110,14 @@
     }
 }
 
-<<<<<<< HEAD
 impl InitializedOperatorB<VectorResultDescriptor, TypedVectorQueryProcessor>
-    for InitilaizedOperatorImpl<MockRasterPointJoinParams, VectorResultDescriptor, ()>
+    for InitializedOperatorImpl<MockRasterPointJoinParams, VectorResultDescriptor, ()>
 {
     fn query_processor(&self) -> Result<crate::engine::TypedVectorQueryProcessor> {
         // self.validate_children(self.result_descriptor().projection, 1..2, 1..2)?;
 
         let raster_source = self.raster_sources[0].query_processor()?;
         let point_source = match self.vector_sources[0].query_processor()? {
-=======
-impl InitializedVectorOperator
-    for InitializedOperatorImpl<MockRasterPointJoinParams, VectorResultDescriptor, ()>
-{
-    fn vector_processor(&self) -> Result<crate::engine::TypedVectorQueryProcessor> {
-        let raster_source = self.raster_sources[0].raster_processor()?;
-        let point_source = match self.vector_sources[0].vector_processor()? {
->>>>>>> c01d5de9
             TypedVectorQueryProcessor::MultiPoint(v) => v,
             _ => panic!(),
         };
