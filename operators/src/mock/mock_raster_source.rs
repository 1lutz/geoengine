use crate::engine::{
    InitializedRasterOperator, InitilaizedOperatorImpl, QueryProcessor, RasterOperator,
    RasterQueryProcessor, RasterResultDescriptor, SourceOperatorImpl, TypedRasterQueryProcessor,
};
use crate::util::Result;
use futures::{stream, stream::StreamExt};
use geoengine_datatypes::raster::{FromPrimitive, Pixel, RasterDataType, RasterTile2D};
use num_traits::AsPrimitive;
use serde::{Deserialize, Serialize};

#[derive(Debug, Clone)]
pub struct MockRasterSourceProcessor<T>
where
    T: Pixel,
{
    pub data: Vec<RasterTile2D<T>>,
}

impl<T> MockRasterSourceProcessor<T>
where
    T: Pixel,
{
    fn new(data: Vec<RasterTile2D<T>>) -> Self {
        Self { data }
    }
}

impl<T> QueryProcessor for MockRasterSourceProcessor<T>
where
    T: Pixel,
{
    type Output = RasterTile2D<T>;
    fn query(
        &self,
        _query: crate::engine::QueryRectangle,
        _ctx: crate::engine::QueryContext,
    ) -> futures::stream::BoxStream<crate::util::Result<Self::Output>> {
        stream::iter(self.data.iter().cloned().map(Result::Ok)).boxed()
    }
}

<<<<<<< HEAD
#[derive(Debug, Serialize, Deserialize, PartialEq)]
pub struct MockRasterSourceParams {
=======
#[derive(Clone, Debug, Serialize, Deserialize, PartialEq)]
pub struct MockRasterSource {
>>>>>>> 2bc5881c
    pub data: Vec<RasterTile2D<u8>>,
    pub result_descriptor: RasterResultDescriptor,
}

pub type MockRasterSource = SourceOperatorImpl<MockRasterSourceParams>;

#[typetag::serde]
impl RasterOperator for MockRasterSource {
    fn initialized_operator(
        self: Box<Self>,
        context: crate::engine::ExecutionContext,
    ) -> Result<Box<dyn InitializedRasterOperator>> {
        InitilaizedOperatorImpl::create(
            self.params,
            context,
            |params, _, _, _| Ok(params.result_descriptor),
            vec![],
            vec![],
        )
        .map(InitilaizedOperatorImpl::boxed)
    }
}

impl InitializedRasterOperator
    for InitilaizedOperatorImpl<MockRasterSourceParams, RasterResultDescriptor>
{
    fn raster_processor(&self) -> Result<TypedRasterQueryProcessor> {
        fn converted<From, To>(
            raster_tiles: &[RasterTile2D<From>],
        ) -> Box<dyn RasterQueryProcessor<RasterType = To>>
        where
            From: Pixel + AsPrimitive<To>,
            To: Pixel + FromPrimitive<From>,
        {
            let data: Vec<RasterTile2D<To>> = raster_tiles
                .iter()
                .cloned()
                .map(RasterTile2D::convert)
                .collect();
            MockRasterSourceProcessor::new(data).boxed()
        }

        Ok(match self.result_descriptor().data_type {
            RasterDataType::U8 => crate::engine::TypedRasterQueryProcessor::U8(
                MockRasterSourceProcessor::new(self.params.data.clone()).boxed(),
            ),
            RasterDataType::U16 => {
                crate::engine::TypedRasterQueryProcessor::U16(converted(&self.params.data))
            }
            RasterDataType::U32 => {
                crate::engine::TypedRasterQueryProcessor::U32(converted(&self.params.data))
            }
            RasterDataType::U64 => {
                crate::engine::TypedRasterQueryProcessor::U64(converted(&self.params.data))
            }
            RasterDataType::I8 => {
                crate::engine::TypedRasterQueryProcessor::I8(converted(&self.data))
            }
            RasterDataType::I16 => {
                crate::engine::TypedRasterQueryProcessor::I16(converted(&self.params.data))
            }
            RasterDataType::I32 => {
                crate::engine::TypedRasterQueryProcessor::I32(converted(&self.params.data))
            }
            RasterDataType::I64 => {
                crate::engine::TypedRasterQueryProcessor::I64(converted(&self.params.data))
            }
            RasterDataType::F32 => {
                crate::engine::TypedRasterQueryProcessor::F32(converted(&self.params.data))
            }
            RasterDataType::F64 => {
                crate::engine::TypedRasterQueryProcessor::F64(converted(&self.params.data))
            }
        })
    }
    fn result_descriptor(&self) -> RasterResultDescriptor {
        self.result_descriptor
    }
}

#[cfg(test)]
mod tests {
    use super::*;
    use geoengine_datatypes::{
        primitives::TimeInterval,
        projection::Projection,
        raster::{Raster2D, TileInformation},
    };

    #[test]
    fn serde() {
        let raster = Raster2D::new(
            [3, 2].into(),
            vec![1, 2, 3, 4, 5, 6],
            None,
            Default::default(),
            Default::default(),
        )
        .unwrap();

        let raster_tile = RasterTile2D {
            time: TimeInterval::default(),
            tile: TileInformation {
                geo_transform: Default::default(),
                global_pixel_position: [0, 0].into(),
                global_size_in_tiles: [1, 2].into(),
                global_tile_position: [0, 0].into(),
                tile_size_in_pixels: [3, 2].into(),
            },
            data: raster,
        };

        let mrs = MockRasterSource {
            params: MockRasterSourceParams {
                data: vec![raster_tile],
                result_descriptor: RasterResultDescriptor {
                    data_type: RasterDataType::U8,
                    projection: Projection::wgs84().into(),
                },
            },
        }
        .boxed();

        let serialized = serde_json::to_string(&mrs).unwrap();

        let spec = serde_json::json!({
            "type": "MockRasterSource",
            "params": {
                "data": [{
                    "time": {
                        "start": -9_223_372_036_854_775_808_i64,
                        "end": 9_223_372_036_854_775_807_i64
                    },
                    "tile": {
                        "global_size_in_tiles": {
                            "dimension_size": [1, 2]
                        },
                        "global_tile_position": {
                            "dimension_size": [0, 0]
                        },
                        "global_pixel_position": {
                            "dimension_size": [0, 0]
                        },
                        "tile_size_in_pixels": {
                            "dimension_size": [3, 2]
                        },
                        "geo_transform": {
                            "upper_left_coordinate": {
                                "x": 0.0,
                                "y": 0.0
                            },
                            "x_pixel_size": 1.0,
                            "y_pixel_size": -1.0
                        }
                    },
                    "data": {
                        "grid_dimension": {
                            "dimension_size": [3, 2]
                        },
                        "data_container": [1, 2, 3, 4, 5, 6],
                        "no_data_value": null,
                        "geo_transform": {
                            "upper_left_coordinate": {
                                "x": 0.0,
                                "y": 0.0
                            },
                            "x_pixel_size": 1.0,
                            "y_pixel_size": -1.0
                        },
                        "temporal_bounds": {
                            "start": -9_223_372_036_854_775_808_i64,
                            "end": 9_223_372_036_854_775_807_i64
                        }
                    }
                }],
                "result_descriptor": {
                    "data_type": "U8",
                    "projection": "EPSG:4326"
                }
            }
        })
        .to_string();
        assert_eq!(serialized, spec);

        let deserialized: Box<dyn RasterOperator> = serde_json::from_str(&serialized).unwrap();

        let initialized = deserialized.initialized_operator(42).unwrap();

        match initialized.raster_processor().unwrap() {
            crate::engine::TypedRasterQueryProcessor::U8(..) => {}
            _ => panic!("wrong raster type"),
        }
    }
}<|MERGE_RESOLUTION|>--- conflicted
+++ resolved
@@ -39,13 +39,8 @@
     }
 }
 
-<<<<<<< HEAD
-#[derive(Debug, Serialize, Deserialize, PartialEq)]
+#[derive(Debug, Serialize, Deserialize, PartialEq, Clone)]
 pub struct MockRasterSourceParams {
-=======
-#[derive(Clone, Debug, Serialize, Deserialize, PartialEq)]
-pub struct MockRasterSource {
->>>>>>> 2bc5881c
     pub data: Vec<RasterTile2D<u8>>,
     pub result_descriptor: RasterResultDescriptor,
 }
@@ -102,7 +97,7 @@
                 crate::engine::TypedRasterQueryProcessor::U64(converted(&self.params.data))
             }
             RasterDataType::I8 => {
-                crate::engine::TypedRasterQueryProcessor::I8(converted(&self.data))
+                crate::engine::TypedRasterQueryProcessor::I8(converted(&self.params.data))
             }
             RasterDataType::I16 => {
                 crate::engine::TypedRasterQueryProcessor::I16(converted(&self.params.data))
