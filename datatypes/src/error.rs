use arrow::error::ArrowError;
use snafu::Snafu;

use crate::primitives::{Coordinate2D, TimeInterval};

#[derive(Debug, PartialEq, Snafu)]
#[snafu(visibility = "pub(crate)")]
pub enum Error {
    // #[snafu(display("Arrow internal error: {:?}", source))]
    #[snafu(display("Arrow internal error: {:?}", error))]
    ArrowInternal {
        // #[snafu(source(false))]
        // source: arrow::error::ArrowError,
        error: arrow::error::ArrowError,
    },

    #[snafu(display("Field is reserved or already in use: {}", name))]
    ColumnNameConflict { name: String },

    #[snafu(display("Start `{}` must be before end `{}`", start, end))]
    TimeIntervalEndBeforeStart { start: i64, end: i64 },

    #[snafu(display(
        "{} cannot be unioned with {} since the intervals are neither intersecting nor contiguous",
        i1,
        i2
    ))]
    TimeIntervalUnmatchedIntervals { i1: TimeInterval, i2: TimeInterval },

    #[snafu(display(
        "{} is not a valid index in the dimension {} with size {}",
        index,
        dimension,
        dimension_size
    ))]
    GridIndexOutOfBounds {
        index: usize,
        dimension: usize,
        dimension_size: usize,
    },

    #[snafu(display(
        "Dimension capacity  ≠ data capacity ({} ≠ {})",
        dimension_cap,
        data_cap
    ))]
    DimnsionCapacityDoesNotMatchDataCapacity {
        dimension_cap: usize,
        data_cap: usize,
    },

    #[snafu(display(
        "The conditions ll.x <= ur.x && ll.y <= ur.y are not met by ll:{} ur:{}",
        lower_left_coordinate,
        upper_right_coordinate
    ))]
    InvalidBoundingBox {
        lower_left_coordinate: Coordinate2D,
        upper_right_coordinate: Coordinate2D,
    },

    #[snafu(display(
        "Mask length ≠ collection length ({} ≠ {})",
        mask_length,
        collection_length
    ))]
    MaskLengthDoesNotMatchCollectionLength {
        mask_length: usize,
        collection_length: usize,
    },

    #[snafu(display("FeatureCollection exception: {}", details))]
    FeatureCollection { details: String },

    #[snafu(display("FeatureData exception: {}", details))]
    FeatureData { details: String },

    #[snafu(display("FeatureCollectionBuilder exception: {}", details))]
    FeatureCollectionBuilder { details: String },

    #[snafu(display("Plot exception: {}", details))]
<<<<<<< HEAD
    Plot { details: String },
=======
    PlotError { details: String },

    #[snafu(display("Colorizer exception: {}", details))]
    Colorizer { details: String },
>>>>>>> ac48e910
}

impl From<arrow::error::ArrowError> for Error {
    fn from(arrow_error: ArrowError) -> Self {
        Error::ArrowInternal {
            // source: arrow_error,
            error: arrow_error,
        }
    }
}<|MERGE_RESOLUTION|>--- conflicted
+++ resolved
@@ -79,14 +79,10 @@
     FeatureCollectionBuilder { details: String },
 
     #[snafu(display("Plot exception: {}", details))]
-<<<<<<< HEAD
     Plot { details: String },
-=======
-    PlotError { details: String },
 
     #[snafu(display("Colorizer exception: {}", details))]
     Colorizer { details: String },
->>>>>>> ac48e910
 }
 
 impl From<arrow::error::ArrowError> for Error {
