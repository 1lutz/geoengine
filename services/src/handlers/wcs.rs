--- conflicted
+++ resolved
@@ -434,13 +434,8 @@
                 force_big_tiff: false,
             },
             Some(get_config_element::<crate::util::config::Wcs>()?.tile_limit),
-<<<<<<< HEAD
-            conn_closed
-            
-=======
             conn_closed,
             execution_context.tiling_specification(),
->>>>>>> 4f61ee96
         )
         .await)?
     .map_err(error::Error::from)?;
