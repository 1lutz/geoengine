use std::{
    collections::HashMap,
    convert::{TryFrom, TryInto},
    path::Path,
};

use crate::datasets::upload::UploadRootPath;
use crate::datasets::{
    listing::DatasetProvider,
    storage::{AddDataset, DatasetStore, MetaDataSuggestion, SuggestMetaData},
};
use crate::datasets::{
    storage::{CreateDataset, MetaDataDefinition},
    upload::Upload,
};
use crate::error;
use crate::error::Result;
use crate::util::user_input::UserInput;
use crate::{contexts::Context, datasets::storage::AutoCreateDataset};
use crate::{
    datasets::{listing::DatasetListOptions, upload::UploadDb},
    util::IdResponse,
};
use actix_web::{web, FromRequest, Responder};
use gdal::{vector::Layer, Dataset};
use gdal::{vector::OGRFieldType, DatasetOptions};
use geoengine_datatypes::{
    collections::VectorDataType,
<<<<<<< HEAD
    dataset::InternalDatasetId,
    primitives::{FeatureDataType, VectorQueryRectangle},
=======
    dataset::{DatasetProviderId, InternalDatasetId},
    primitives::{FeatureDataType, Measurement, VectorQueryRectangle},
>>>>>>> cc1dcca1
    spatial_reference::{SpatialReference, SpatialReferenceOption},
};
use geoengine_operators::{
    engine::{StaticMetaData, VectorColumnInfo, VectorResultDescriptor},
    source::{
        OgrSourceColumnSpec, OgrSourceDataset, OgrSourceDatasetTimeType, OgrSourceDurationSpec,
        OgrSourceTimeFormat,
    },
    util::gdal::{gdal_open_dataset, gdal_open_dataset_ex},
};
use snafu::ResultExt;

pub(crate) fn init_dataset_routes<C>(cfg: &mut web::ServiceConfig)
where
    C: Context,
    C::Session: FromRequest,
{
    cfg.service(
        web::scope("/dataset")
            .service(web::resource("").route(web::post().to(create_dataset_handler::<C>)))
            .service(web::resource("/auto").route(web::post().to(auto_create_dataset_handler::<C>)))
            .service(
                web::resource("/internal/{dataset}").route(web::get().to(get_dataset_handler::<C>)),
            )
            .service(
                web::resource("/suggest").route(web::get().to(suggest_meta_data_handler::<C>)),
            ),
    )
    // .service(web::resource("/providers").route(web::get().to(list_providers_handler::<C>)))
    .service(web::resource("/datasets").route(web::get().to(list_datasets_handler::<C>)))
    // .service(
    //     web::resource("/datasets/external/{provider}")
    //         .route(web::get().to(list_external_datasets_handler::<C>)),
    // )
    ;
}

// async fn list_providers_handler<C: Context>(
//     session: C::Session,
//     ctx: web::Data<C>,
//     options: web::Query<DatasetProviderListOptions>,
// ) -> Result<impl Responder> {
//     let list = ctx
//         .dataset_db_ref()
//         .list_dataset_providers(&session, options.into_inner().validated()?)
//         .await?;
//     Ok(web::Json(list))
// }

// async fn list_external_datasets_handler<C: Context>(
//     provider: web::Path<DatasetProviderId>,
//     session: C::Session,
//     ctx: web::Data<C>,
//     options: web::Query<DatasetListOptions>,
// ) -> Result<impl Responder> {
//     let options = options.into_inner().validated()?;
//     let list = ctx
//         .dataset_db_ref()
//         .dataset_provider(&session, provider.into_inner())
//         .await?
//         .list(options) // TODO: authorization
//         .await?;
//     Ok(web::Json(list))
// }

/// Lists available [Datasets](crate::datasets::listing::DatasetListing).
///
/// # Example
///
/// ```text
/// GET /datasets?filter=Germany&offset=0&limit=2&order=NameAsc
/// Authorization: Bearer fc9b5dc2-a1eb-400f-aeed-a7845d9935c9
/// ```
/// Response:
/// ```text
/// [
///   {
///     "id": {
///       "internal": "9c874b9e-cea0-4553-b727-a13cb26ae4bb"
///     },
///     "name": "Germany",
///     "description": "Boundaries of Germany",
///     "tags": [],
///     "sourceOperator": "OgrSource",
///     "resultDescriptor": {
///       "vector": {
///         "dataType": "MultiPolygon",
///         "spatialReference": "EPSG:4326",
///         "columns": {}
///       }
///     }
///   }
/// ]
/// ```
async fn list_datasets_handler<C: Context>(
    session: C::Session,
    ctx: web::Data<C>,
    options: web::Query<DatasetListOptions>,
) -> Result<impl Responder> {
    let options = options.into_inner().validated()?;
    let list = ctx.dataset_db_ref().list(&session, options).await?;
    Ok(web::Json(list))
}

/// Retrieves details about a [Dataset](crate::datasets::listing::DatasetListing) using the internal id.
///
/// # Example
///
/// ```text
/// GET /dataset/internal/9c874b9e-cea0-4553-b727-a13cb26ae4bb
/// Authorization: Bearer fc9b5dc2-a1eb-400f-aeed-a7845d9935c9
/// ```
/// Response:
/// ```text
/// {
///   "id": {
///     "internal": "9c874b9e-cea0-4553-b727-a13cb26ae4bb"
///   },
///   "name": "Germany",
///   "description": "Boundaries of Germany",
///   "resultDescriptor": {
///     "vector": {
///       "dataType": "MultiPolygon",
///       "spatialReference": "EPSG:4326",
///       "columns": {}
///     }
///   },
///   "sourceOperator": "OgrSource"
/// }
/// ```
async fn get_dataset_handler<C: Context>(
    dataset: web::Path<InternalDatasetId>,
    session: C::Session,
    ctx: web::Data<C>,
) -> Result<impl Responder> {
    let dataset = ctx
        .dataset_db_ref()
        .load(&session, &dataset.into_inner().into())
        .await?;
    Ok(web::Json(dataset))
}

/// Creates a new [Dataset](CreateDataset) using previously uploaded files.
/// Information about the file contents must be manually supplied.
///
/// # Example
///
/// ```text
/// POST /dataset
/// Authorization: Bearer fc9b5dc2-a1eb-400f-aeed-a7845d9935c9
///
/// {
///   "upload": "420b06de-0a7e-45cb-9c1c-ea901b46ab69",
///   "definition": {
///     "properties": {
///       "name": "Germany Border",
///       "description": "The Outline of Germany",
///       "sourceOperator": "OgrSource"
///     },
///     "metaData": {
///       "OgrMetaData": {
///         "loadingInfo": {
///           "fileName": "germany_polygon.gpkg",
///           "layerName": "test_germany",
///           "dataType": "MultiPolygon",
///           "time": "none",
///           "columns": {
///             "x": "",
///             "y": null,
///             "text": [],
///             "float": [],
///             "int": [],
///             "bool": [],
///             "datetime": [],
///           },
///           "forceOgrTimeFilter": false,
///           "onError": "ignore"
///         },
///         "resultDescriptor": {
///           "dataType": "MultiPolygon",
///           "spatialReference": "EPSG:4326",
///           "columns": {}
///         }
///       }
///     }
///   }
/// }
/// ```
/// Response:
/// ```text
/// {
///   "id": {
///     "internal": "8d3471ab-fcf7-4c1b-bbc1-00477adf07c8"
///   }
/// }
/// ```
async fn create_dataset_handler<C: Context>(
    session: C::Session,
    ctx: web::Data<C>,
    create: web::Json<CreateDataset>,
) -> Result<impl Responder> {
    let upload = ctx
        .dataset_db_ref()
        .get_upload(&session, create.upload)
        .await?;

    let mut definition = create.into_inner().definition;

    adjust_user_path_to_upload_path(&mut definition.meta_data, &upload)?;

    let db = ctx.dataset_db_ref();
    let meta_data = db.wrap_meta_data(definition.meta_data);
    let id = db
        .add_dataset(&session, definition.properties.validated()?, meta_data)
        .await?;

    Ok(web::Json(IdResponse::from(id)))
}

fn adjust_user_path_to_upload_path(meta: &mut MetaDataDefinition, upload: &Upload) -> Result<()> {
    match meta {
        crate::datasets::storage::MetaDataDefinition::MockMetaData(_) => {}
        crate::datasets::storage::MetaDataDefinition::OgrMetaData(m) => {
            m.loading_info.file_name = upload.adjust_file_path(&m.loading_info.file_name)?;
        }
        crate::datasets::storage::MetaDataDefinition::GdalMetaDataRegular(m) => {
            m.params.file_path = upload.adjust_file_path(&m.params.file_path)?;
        }
        crate::datasets::storage::MetaDataDefinition::GdalStatic(m) => {
            m.params.file_path = upload.adjust_file_path(&m.params.file_path)?;
        }
        crate::datasets::storage::MetaDataDefinition::GdalMetadataNetCdfCf(m) => {
            m.params.file_path = upload.adjust_file_path(&m.params.file_path)?;
        }
        crate::datasets::storage::MetaDataDefinition::GdalMetaDataList(m) => {
            for p in &mut m.params {
                if let Some(ref mut params) = p.params {
                    params.file_path = upload.adjust_file_path(&params.file_path)?;
                }
            }
        }
    }
    Ok(())
}

/// Creates a new [Dataset](AutoCreateDataset) using previously uploaded files.
/// The format of the files will be automatically detected when possible.
///
/// # Example
///
/// ```text
/// POST /dataset
/// Authorization: Bearer fc9b5dc2-a1eb-400f-aeed-a7845d9935c9
///
/// {
///   "upload": "420b06de-0a7e-45cb-9c1c-ea901b46ab69",
///   "datasetName": "Germany Border (auto)",
///   "datasetDescription": "The Outline of Germany (auto detected format)",
///   "mainFile": "germany_polygon.gpkg"
/// }
/// ```
/// Response:
/// ```text
/// {
///   "id": {
///     "internal": "664d4b3c-c9d7-4e57-b34d-8c709c1c26e8"
///   }
/// }
/// ```
async fn auto_create_dataset_handler<C: Context>(
    session: C::Session,
    ctx: web::Data<C>,
    create: web::Json<AutoCreateDataset>,
) -> Result<impl Responder> {
    let upload = ctx
        .dataset_db_ref()
        .get_upload(&session, create.upload)
        .await?;

    let create = create.into_inner().validated()?.user_input;

    let main_file_path = upload.id.root_path()?.join(&create.main_file);
    let meta_data = auto_detect_meta_data_definition(&main_file_path)?;

    let properties = AddDataset {
        id: None,
        name: create.dataset_name,
        description: create.dataset_description,
        source_operator: meta_data.source_operator_type().to_owned(),
        symbology: None,
        provenance: None,
    };

    let db = ctx.dataset_db_ref();
    let meta_data = db.wrap_meta_data(meta_data);
    let id = db
        .add_dataset(&session, properties.validated()?, meta_data)
        .await?;

    Ok(web::Json(IdResponse::from(id)))
}

async fn suggest_meta_data_handler<C: Context>(
    session: C::Session,
    ctx: web::Data<C>,
    suggest: web::Query<SuggestMetaData>,
) -> Result<impl Responder> {
    let upload = ctx
        .dataset_db_ref()
        .get_upload(&session, suggest.upload)
        .await?;

    let main_file = suggest
        .into_inner()
        .main_file
        .or_else(|| suggest_main_file(&upload))
        .ok_or(error::Error::NoMainFileCandidateFound)?;

    let main_file_path = upload.id.root_path()?.join(&main_file);

    let meta_data = auto_detect_meta_data_definition(&main_file_path)?;

    Ok(web::Json(MetaDataSuggestion {
        main_file,
        meta_data,
    }))
}

fn suggest_main_file(upload: &Upload) -> Option<String> {
    let known_extensions = ["csv", "shp", "json", "geojson", "gpkg", "sqlite"]; // TODO: rasters

    if upload.files.len() == 1 {
        return Some(upload.files[0].name.clone());
    }

    let mut sorted_files = upload.files.clone();
    sorted_files.sort_by(|a, b| b.byte_size.cmp(&a.byte_size));

    for file in sorted_files {
        if known_extensions.iter().any(|ext| file.name.ends_with(ext)) {
            return Some(file.name);
        }
    }
    None
}

fn auto_detect_meta_data_definition(main_file_path: &Path) -> Result<MetaDataDefinition> {
    let dataset = gdal_open_dataset(main_file_path).context(error::Operator)?;
    let layer = {
        if let Ok(layer) = dataset.layer(0) {
            layer
        } else {
            // TODO: handle Raster datasets as well
            return Err(crate::error::Error::DatasetHasNoAutoImportableLayer);
        }
    };

    let columns_map = detect_columns(&layer);
    let columns_vecs = column_map_to_column_vecs(&columns_map);

    let mut geometry = detect_vector_geometry(&dataset);
    let mut x = "".to_owned();
    let mut y: Option<String> = None;

    if geometry.data_type == VectorDataType::Data {
        // help Gdal detecting geometry
        if let Some(auto_detect) = gdal_autodetect(main_file_path, &columns_vecs.text) {
            geometry = detect_vector_geometry(&auto_detect.dataset);
            if geometry.data_type != VectorDataType::Data {
                x = auto_detect.x;
                y = auto_detect.y;
            }
        }
    }

    let time = detect_time_type(&columns_vecs);

    Ok(MetaDataDefinition::OgrMetaData(StaticMetaData::<
        _,
        _,
        VectorQueryRectangle,
    > {
        loading_info: OgrSourceDataset {
            file_name: main_file_path.into(),
            layer_name: geometry.layer_name.unwrap_or_else(|| layer.name()),
            data_type: Some(geometry.data_type),
            time,
            default_geometry: None,
            columns: Some(OgrSourceColumnSpec {
                format_specifics: None,
                x,
                y,
                int: columns_vecs.int,
                float: columns_vecs.float,
                text: columns_vecs.text,
                bool: vec![],
                datetime: columns_vecs.date,
                rename: None,
            }),
            force_ogr_time_filter: false,
            force_ogr_spatial_filter: false,
            on_error: geoengine_operators::source::OgrSourceErrorSpec::Ignore,
            sql_query: None,
            attribute_query: None,
        },
        result_descriptor: VectorResultDescriptor {
            data_type: geometry.data_type,
            spatial_reference: geometry.spatial_reference,
            columns: columns_map
                .into_iter()
                .filter_map(|(k, v)| {
                    v.try_into()
                        .map(|v| {
                            (
                                k,
                                VectorColumnInfo {
                                    data_type: v,
                                    measurement: Measurement::Unitless,
                                },
                            )
                        })
                        .ok()
                }) // ignore all columns here that don't have a corresponding type in our collections
                .collect(),
            time: None,
            bbox: None,
        },
        phantom: Default::default(),
    }))
}

/// create Gdal dataset with autodetect parameters based on available columns
fn gdal_autodetect(path: &Path, columns: &[String]) -> Option<GdalAutoDetect> {
    let columns_lower = columns.iter().map(|s| s.to_lowercase()).collect::<Vec<_>>();

    // TODO: load candidates from config
    let xy = [("x", "y"), ("lon", "lat"), ("longitude", "latitude")];

    for (x, y) in xy {
        let mut found_x = None;
        let mut found_y = None;

        for (column_lower, column) in columns_lower.iter().zip(columns) {
            if x == column_lower {
                found_x = Some(column);
            }

            if y == column_lower {
                found_y = Some(column);
            }

            if let (Some(x), Some(y)) = (found_x, found_y) {
                let mut dataset_options = DatasetOptions::default();

                let open_opts = &[
                    &format!("X_POSSIBLE_NAMES={}", x),
                    &format!("Y_POSSIBLE_NAMES={}", y),
                    "AUTODETECT_TYPE=YES",
                ];

                dataset_options.open_options = Some(open_opts);

                return gdal_open_dataset_ex(path, dataset_options)
                    .ok()
                    .map(|dataset| GdalAutoDetect {
                        dataset,
                        x: x.clone(),
                        y: Some(y.clone()),
                    });
            }
        }
    }

    // TODO: load candidates from config
    let geoms = ["geom", "wkt"];
    for geom in geoms {
        for (column_lower, column) in columns_lower.iter().zip(columns) {
            if geom == column_lower {
                let mut dataset_options = DatasetOptions::default();

                let open_opts = &[
                    &format!("GEOM_POSSIBLE_NAMES={}", column),
                    "AUTODETECT_TYPE=YES",
                ];

                dataset_options.open_options = Some(open_opts);

                return gdal_open_dataset_ex(path, dataset_options)
                    .ok()
                    .map(|dataset| GdalAutoDetect {
                        dataset,
                        x: geom.to_owned(),
                        y: None,
                    });
            }
        }
    }

    None
}

fn detect_time_type(columns: &Columns) -> OgrSourceDatasetTimeType {
    // TODO: load candidate names from config
    let known_start = [
        "start",
        "time",
        "begin",
        "date",
        "time_start",
        "start time",
        "date_start",
        "start date",
        "datetime",
        "date_time",
        "date time",
        "event",
        "timestamp",
        "time_from",
        "t1",
        "t",
    ];
    let known_end = [
        "end",
        "stop",
        "time2",
        "date2",
        "time_end",
        "time_stop",
        "time end",
        "time stop",
        "end time",
        "stop time",
        "date_end",
        "date_stop",
        "date end",
        "date stop",
        "end date",
        "stop date",
        "time_to",
        "t2",
    ];
    let known_duration = ["duration", "length", "valid for", "valid_for"];

    let mut start = None;
    let mut end = None;
    for column in &columns.date {
        if known_start.contains(&column.as_ref()) && start.is_none() {
            start = Some(column);
        } else if known_end.contains(&column.as_ref()) && end.is_none() {
            end = Some(column);
        }

        if start.is_some() && end.is_some() {
            break;
        }
    }

    let duration = columns
        .int
        .iter()
        .find(|c| known_duration.contains(&c.as_ref()));

    match (start, end, duration) {
        (Some(start), Some(end), _) => OgrSourceDatasetTimeType::StartEnd {
            start_field: start.clone(),
            start_format: OgrSourceTimeFormat::Auto,
            end_field: end.clone(),
            end_format: OgrSourceTimeFormat::Auto,
        },
        (Some(start), None, Some(duration)) => OgrSourceDatasetTimeType::StartDuration {
            start_field: start.clone(),
            start_format: OgrSourceTimeFormat::Auto,
            duration_field: duration.clone(),
        },
        (Some(start), None, None) => OgrSourceDatasetTimeType::Start {
            start_field: start.clone(),
            start_format: OgrSourceTimeFormat::Auto,
            duration: OgrSourceDurationSpec::Zero,
        },
        _ => OgrSourceDatasetTimeType::None,
    }
}

fn detect_vector_geometry(dataset: &Dataset) -> DetectedGeometry {
    for layer in dataset.layers() {
        for g in layer.defn().geom_fields() {
            if let Ok(data_type) = VectorDataType::try_from_ogr_type_code(g.field_type()) {
                return DetectedGeometry {
                    layer_name: Some(layer.name()),
                    data_type,
                    spatial_reference: g
                        .spatial_ref()
                        .context(error::Gdal)
                        .and_then(|s| {
                            let s: Result<SpatialReference> = s.try_into().context(error::DataType);
                            s
                        })
                        .map(Into::into)
                        .unwrap_or(SpatialReferenceOption::Unreferenced),
                };
            }
        }
    }

    // fallback type if no geometry was found
    DetectedGeometry {
        layer_name: None,
        data_type: VectorDataType::Data,
        spatial_reference: SpatialReferenceOption::Unreferenced,
    }
}

struct GdalAutoDetect {
    dataset: Dataset,
    x: String,
    y: Option<String>,
}

struct DetectedGeometry {
    layer_name: Option<String>,
    data_type: VectorDataType,
    spatial_reference: SpatialReferenceOption,
}

struct Columns {
    int: Vec<String>,
    float: Vec<String>,
    text: Vec<String>,
    date: Vec<String>,
}

enum ColumnDataType {
    Int,
    Float,
    Text,
    Date,
    Unknown,
}

impl TryFrom<ColumnDataType> for FeatureDataType {
    type Error = error::Error;

    fn try_from(value: ColumnDataType) -> Result<Self, Self::Error> {
        match value {
            ColumnDataType::Int => Ok(FeatureDataType::Int),
            ColumnDataType::Float => Ok(FeatureDataType::Float),
            ColumnDataType::Text => Ok(FeatureDataType::Text),
            ColumnDataType::Date => Ok(FeatureDataType::DateTime),
            ColumnDataType::Unknown => Err(error::Error::NoFeatureDataTypeForColumnDataType),
        }
    }
}

fn detect_columns(layer: &Layer) -> HashMap<String, ColumnDataType> {
    let mut columns = HashMap::default();

    for field in layer.defn().fields() {
        let field_type = field.field_type();

        let data_type = match field_type {
            OGRFieldType::OFTInteger | OGRFieldType::OFTInteger64 => ColumnDataType::Int,
            OGRFieldType::OFTReal => ColumnDataType::Float,
            OGRFieldType::OFTString => ColumnDataType::Text,
            OGRFieldType::OFTDate | OGRFieldType::OFTDateTime => ColumnDataType::Date,
            _ => ColumnDataType::Unknown,
        };

        columns.insert(field.name(), data_type);
    }

    columns
}

fn column_map_to_column_vecs(columns: &HashMap<String, ColumnDataType>) -> Columns {
    let mut int = Vec::new();
    let mut float = Vec::new();
    let mut text = Vec::new();
    let mut date = Vec::new();

    for (k, v) in columns {
        match v {
            ColumnDataType::Int => int.push(k.clone()),
            ColumnDataType::Float => float.push(k.clone()),
            ColumnDataType::Text => text.push(k.clone()),
            ColumnDataType::Date => date.push(k.clone()),
            ColumnDataType::Unknown => {}
        }
    }

    Columns {
        int,
        float,
        text,
        date,
    }
}

#[cfg(test)]
mod tests {
    use super::*;
    use crate::contexts::{InMemoryContext, Session, SessionId, SimpleContext, SimpleSession};
    use crate::datasets::storage::{AddDataset, DatasetStore};
    use crate::datasets::upload::UploadId;
    use crate::error::Result;
    use crate::projects::{PointSymbology, Symbology};
    use crate::test_data;
    use crate::util::tests::{
        read_body_string, send_test_request, SetMultipartBody, TestDataUploads,
    };
    use actix_web;
    use actix_web::http::header;
    use actix_web_httpauth::headers::authorization::Bearer;
    use futures::TryStreamExt;
    use geoengine_datatypes::collections::{
        GeometryCollection, MultiPointCollection, VectorDataType,
    };
    use geoengine_datatypes::dataset::{DatasetId, InternalDatasetId};
    use geoengine_datatypes::primitives::{BoundingBox2D, SpatialResolution};
    use geoengine_datatypes::raster::{GridShape2D, TilingSpecification};
    use geoengine_datatypes::spatial_reference::SpatialReferenceOption;
    use geoengine_datatypes::util::test::TestDefault;
    use geoengine_operators::engine::{
        ExecutionContext, InitializedVectorOperator, QueryProcessor, StaticMetaData,
        VectorOperator, VectorResultDescriptor,
    };
    use geoengine_operators::source::{
        OgrSource, OgrSourceDataset, OgrSourceErrorSpec, OgrSourceParameters,
    };
    use serde_json::json;
    use std::str::FromStr;

    #[tokio::test]
    #[allow(clippy::too_many_lines)]
    async fn test_list_datasets() -> Result<()> {
        let ctx = InMemoryContext::test_default();

        let session_id = ctx.default_session_ref().await.id();

        let descriptor = VectorResultDescriptor {
            data_type: VectorDataType::MultiPoint,
            spatial_reference: SpatialReferenceOption::Unreferenced,
            columns: Default::default(),
            time: None,
            bbox: None,
        };

        let id = DatasetId::Internal {
            dataset_id: InternalDatasetId::from_str("370e99ec-9fd8-401d-828d-d67b431a8742")
                .unwrap(),
        };
        let ds = AddDataset {
            id: Some(id),
            name: "OgrDataset".to_string(),
            description: "My Ogr dataset".to_string(),
            source_operator: "OgrSource".to_string(),
            symbology: None,
            provenance: None,
        };

        let meta = StaticMetaData {
            loading_info: OgrSourceDataset {
                file_name: Default::default(),
                layer_name: "".to_string(),
                data_type: None,
                time: Default::default(),
                default_geometry: None,
                columns: None,
                force_ogr_time_filter: false,
                force_ogr_spatial_filter: false,
                on_error: OgrSourceErrorSpec::Ignore,
                sql_query: None,
                attribute_query: None,
            },
            result_descriptor: descriptor.clone(),
            phantom: Default::default(),
        };

        let _id = ctx
            .dataset_db_ref()
            .add_dataset(&SimpleSession::default(), ds.validated()?, Box::new(meta))
            .await?;

        let id2 = DatasetId::Internal {
            dataset_id: InternalDatasetId::from_str("370e99ec-9fd8-401d-828d-d67b431a8742")
                .unwrap(),
        };
        let ds = AddDataset {
            id: Some(id2),
            name: "OgrDataset2".to_string(),
            description: "My Ogr dataset2".to_string(),
            source_operator: "OgrSource".to_string(),
            symbology: Some(Symbology::Point(PointSymbology::default())),
            provenance: None,
        };

        let meta = StaticMetaData {
            loading_info: OgrSourceDataset {
                file_name: Default::default(),
                layer_name: "".to_string(),
                data_type: None,
                time: Default::default(),
                default_geometry: None,
                columns: None,
                force_ogr_time_filter: false,
                force_ogr_spatial_filter: false,
                on_error: OgrSourceErrorSpec::Ignore,
                sql_query: None,
                attribute_query: None,
            },
            result_descriptor: descriptor,
            phantom: Default::default(),
        };

        let _id2 = ctx
            .dataset_db_ref()
            .add_dataset(&SimpleSession::default(), ds.validated()?, Box::new(meta))
            .await?;

        let req = actix_web::test::TestRequest::get()
            .uri(&format!(
                "/datasets?{}",
                &serde_urlencoded::to_string([
                    ("order", "NameDesc"),
                    ("offset", "0"),
                    ("limit", "2"),
                ])
                .unwrap()
            ))
            .append_header((header::CONTENT_LENGTH, 0))
            .append_header((header::AUTHORIZATION, Bearer::new(session_id.to_string())));
        let res = send_test_request(req, ctx).await;

        assert_eq!(res.status(), 200);

        assert_eq!(
            read_body_string(res).await,
            json!([{
                "id": {
                    "type": "internal",
                    "datasetId": "370e99ec-9fd8-401d-828d-d67b431a8742"
                },
                "name": "OgrDataset2",
                "description": "My Ogr dataset2",
                "tags": [],
                "sourceOperator": "OgrSource",
                "resultDescriptor": {
                    "type": "vector",
                    "dataType": "MultiPoint",
                    "spatialReference": "",
                    "columns": {},
                    "time": null,
                    "bbox": null
                },
                "symbology": {
                    "type": "point",
                    "radius": {
                        "type": "static",
                        "value": 10
                    },
                    "fillColor": {
                        "type": "static",
                        "color": [255, 255, 255, 255]
                    },
                    "stroke": {
                        "width": {
                            "type": "static",
                            "value": 1
                        },
                        "color": {
                            "type": "static",
                            "color": [0, 0, 0, 255]
                        }
                    },
                    "text": null
                }
            }, {
                "id": {
                    "type": "internal",
                    "datasetId": "370e99ec-9fd8-401d-828d-d67b431a8742"
                },
                "name": "OgrDataset",
                "description": "My Ogr dataset",
                "tags": [],
                "sourceOperator": "OgrSource",
                "resultDescriptor": {
                    "type": "vector",
                    "dataType": "MultiPoint",
                    "spatialReference": "",
                    "columns": {},
                    "time": null,
                    "bbox": null
                },
                "symbology": null
            }])
            .to_string()
        );

        Ok(())
    }

    async fn upload_ne_10m_ports_files<C: SimpleContext>(
        ctx: C,
        session_id: SessionId,
    ) -> Result<UploadId> {
        let files = vec![
            test_data!("vector/data/ne_10m_ports/ne_10m_ports.shp").to_path_buf(),
            test_data!("vector/data/ne_10m_ports/ne_10m_ports.shx").to_path_buf(),
            test_data!("vector/data/ne_10m_ports/ne_10m_ports.prj").to_path_buf(),
            test_data!("vector/data/ne_10m_ports/ne_10m_ports.dbf").to_path_buf(),
            test_data!("vector/data/ne_10m_ports/ne_10m_ports.cpg").to_path_buf(),
        ];

        let req = actix_web::test::TestRequest::post()
            .uri("/upload")
            .append_header((header::AUTHORIZATION, Bearer::new(session_id.to_string())))
            .set_multipart_files(&files);
        let res = send_test_request(req, ctx).await;
        assert_eq!(res.status(), 200);

        let upload: IdResponse<UploadId> = actix_web::test::read_body_json(res).await;
        let root = upload.id.root_path()?;

        for file in files {
            let file_name = file.file_name().unwrap();
            assert!(root.join(file_name).exists());
        }

        Ok(upload.id)
    }

    async fn construct_dataset_from_upload<C: SimpleContext>(
        ctx: C,
        upload_id: UploadId,
        session_id: SessionId,
    ) -> DatasetId {
        let s = format!("{{\"upload\": \"{}\",", upload_id)
            + r#""definition": {
                "properties": {
                    "id": null,
                    "name": "Uploaded Natural Earth 10m Ports",
                    "description": "Ports from Natural Earth",
                    "sourceOperator": "OgrSource"
                },
                "metaData": {
                    "type": "OgrMetaData",
                    "loadingInfo": {
                        "fileName": "ne_10m_ports.shp",
                        "layerName": "ne_10m_ports",
                        "dataType": "MultiPoint",
                        "time": {
                            "type": "none"
                        },
                        "columns": {
                            "x": "",
                            "y": null,
                            "float": ["natlscale"],
                            "int": ["scalerank"],
                            "text": ["featurecla", "name", "website"],
                            "bool": [],
                            "datetime": []
                        },
                        "forceOgrTimeGilter": false,
                        "onError": "ignore",
                        "provenance": null
                    },
                    "resultDescriptor": {
                        "dataType": "MultiPoint",
                        "spatialReference": "EPSG:4326",
                        "columns": {
                            "website": {
                                "dataType": "text",
                                "measurement": {
                                    "type": "unitless"
                                }
                            },
                            "name": {
                                "dataType": "text",
                                "measurement": {
                                    "type": "unitless"
                                }
                            },
                            "natlscale": {
                                "dataType": "float",
                                "measurement": {
                                    "type": "unitless"
                                }
                            },
                            "scalerank": {
                                "dataType": "int",
                                "measurement": {
                                    "type": "unitless"
                                }
                            },
                            "featurecla": {
                                "dataType": "text",
                                "measurement": {
                                    "type": "unitless"
                                }
                            }
                        }
                    }
                }
            }
        }"#;

        let req = actix_web::test::TestRequest::post()
            .uri("/dataset")
            .append_header((header::CONTENT_LENGTH, 0))
            .append_header((header::AUTHORIZATION, Bearer::new(session_id.to_string())))
            .append_header((header::CONTENT_TYPE, "application/json"))
            .set_payload(s);
        let res = send_test_request(req, ctx).await;
        assert_eq!(res.status(), 200);

        let dataset: IdResponse<DatasetId> = actix_web::test::read_body_json(res).await;
        dataset.id
    }

    async fn make_ogr_source<C: ExecutionContext>(
        exe_ctx: &C,
        dataset_id: DatasetId,
    ) -> Result<Box<dyn InitializedVectorOperator>> {
        OgrSource {
            params: OgrSourceParameters {
                dataset: dataset_id,
                attribute_projection: None,
                attribute_filters: None,
            },
        }
        .boxed()
        .initialize(exe_ctx)
        .await
        .map_err(Into::into)
    }

    #[tokio::test]
    async fn create_dataset() -> Result<()> {
        let mut test_data = TestDataUploads::default(); // remember created folder and remove them on drop

        let exe_ctx_tiling_spec = TilingSpecification {
            origin_coordinate: (0., 0.).into(),
            tile_size_in_pixels: GridShape2D::new([600, 600]),
        };

        // override the pixel size since this test was designed for 600 x 600 pixel tiles
        let ctx = InMemoryContext::new_with_context_spec(
            exe_ctx_tiling_spec,
            TestDefault::test_default(),
        );

        let session = ctx.default_session_ref().await;
        let session_id = session.id();

        let upload_id = upload_ne_10m_ports_files(ctx.clone(), session_id).await?;
        test_data.uploads.push(upload_id);

        let dataset_id = construct_dataset_from_upload(ctx.clone(), upload_id, session_id).await;
        let exe_ctx = ctx.execution_context(session.clone())?;

        let source = make_ogr_source(&exe_ctx, dataset_id).await?;

        let query_processor = source.query_processor()?.multi_point().unwrap();
        let query_ctx = ctx.query_context()?;

        let query = query_processor
            .query(
                VectorQueryRectangle {
                    spatial_bounds: BoundingBox2D::new((1.85, 50.88).into(), (4.82, 52.95).into())?,
                    time_interval: Default::default(),
                    spatial_resolution: SpatialResolution::new(1., 1.)?,
                },
                &query_ctx,
            )
            .await
            .unwrap();

        let result: Vec<MultiPointCollection> = query.try_collect().await?;

        let coords = result[0].coordinates();
        assert_eq!(coords.len(), 10);
        assert_eq!(
            coords,
            &[
                [2.933_686_69, 51.23].into(),
                [3.204_593_64_f64, 51.336_388_89].into(),
                [4.651_413_428, 51.805_833_33].into(),
                [4.11, 51.95].into(),
                [4.386_160_188, 50.886_111_11].into(),
                [3.767_373_38, 51.114_444_44].into(),
                [4.293_757_362, 51.297_777_78].into(),
                [1.850_176_678, 50.965_833_33].into(),
                [2.170_906_949, 51.021_666_67].into(),
                [4.292_873_969, 51.927_222_22].into(),
            ]
        );

        Ok(())
    }

    #[test]
    fn it_auto_detects() {
        let mut meta_data = auto_detect_meta_data_definition(test_data!(
            "vector/data/ne_10m_ports/ne_10m_ports.shp"
        ))
        .unwrap();

        if let MetaDataDefinition::OgrMetaData(meta_data) = &mut meta_data {
            if let Some(columns) = &mut meta_data.loading_info.columns {
                columns.text.sort();
            }
        }

        assert_eq!(
            meta_data,
            MetaDataDefinition::OgrMetaData(StaticMetaData {
                loading_info: OgrSourceDataset {
                    file_name: test_data!("vector/data/ne_10m_ports/ne_10m_ports.shp").into(),
                    layer_name: "ne_10m_ports".to_string(),
                    data_type: Some(VectorDataType::MultiPoint),
                    time: OgrSourceDatasetTimeType::None,
                    default_geometry: None,
                    columns: Some(OgrSourceColumnSpec {
                        format_specifics: None,
                        x: "".to_string(),
                        y: None,
                        int: vec!["scalerank".to_string()],
                        float: vec!["natlscale".to_string()],
                        text: vec![
                            "featurecla".to_string(),
                            "name".to_string(),
                            "website".to_string(),
                        ],
                        bool: vec![],
                        datetime: vec![],
                        rename: None,
                    }),
                    force_ogr_time_filter: false,
                    force_ogr_spatial_filter: false,
                    on_error: OgrSourceErrorSpec::Ignore,
                    sql_query: None,
                    attribute_query: None,
                },
                result_descriptor: VectorResultDescriptor {
                    data_type: VectorDataType::MultiPoint,
                    spatial_reference: SpatialReference::epsg_4326().into(),
                    columns: [
                        (
                            "name".to_string(),
                            VectorColumnInfo {
                                data_type: FeatureDataType::Text,
                                measurement: Measurement::Unitless
                            }
                        ),
                        (
                            "scalerank".to_string(),
                            VectorColumnInfo {
                                data_type: FeatureDataType::Int,
                                measurement: Measurement::Unitless
                            }
                        ),
                        (
                            "website".to_string(),
                            VectorColumnInfo {
                                data_type: FeatureDataType::Text,
                                measurement: Measurement::Unitless
                            }
                        ),
                        (
                            "natlscale".to_string(),
                            VectorColumnInfo {
                                data_type: FeatureDataType::Float,
                                measurement: Measurement::Unitless
                            }
                        ),
                        (
                            "featurecla".to_string(),
                            VectorColumnInfo {
                                data_type: FeatureDataType::Text,
                                measurement: Measurement::Unitless
                            }
                        ),
                    ]
                    .iter()
                    .cloned()
                    .collect(),
                    time: None,
                    bbox: None,
                },
                phantom: Default::default(),
            })
        );
    }

    #[test]
    fn it_detects_time_json() {
        let mut meta_data =
            auto_detect_meta_data_definition(test_data!("vector/data/points_with_iso_time.json"))
                .unwrap();

        if let MetaDataDefinition::OgrMetaData(meta_data) = &mut meta_data {
            if let Some(columns) = &mut meta_data.loading_info.columns {
                columns.datetime.sort();
            }
        }

        assert_eq!(
            meta_data,
            MetaDataDefinition::OgrMetaData(StaticMetaData {
                loading_info: OgrSourceDataset {
                    file_name: test_data!("vector/data/points_with_iso_time.json").into(),
                    layer_name: "points_with_iso_time".to_string(),
                    data_type: Some(VectorDataType::MultiPoint),
                    time: OgrSourceDatasetTimeType::StartEnd {
                        start_field: "time_start".to_owned(),
                        start_format: OgrSourceTimeFormat::Auto,
                        end_field: "time_end".to_owned(),
                        end_format: OgrSourceTimeFormat::Auto,
                    },
                    default_geometry: None,
                    columns: Some(OgrSourceColumnSpec {
                        format_specifics: None,
                        x: "".to_string(),
                        y: None,
                        float: vec![],
                        int: vec![],
                        text: vec![],
                        bool: vec![],
                        datetime: vec!["time_end".to_owned(), "time_start".to_owned()],
                        rename: None,
                    }),
                    force_ogr_time_filter: false,
                    force_ogr_spatial_filter: false,
                    on_error: OgrSourceErrorSpec::Ignore,
                    sql_query: None,
                    attribute_query: None,
                },
                result_descriptor: VectorResultDescriptor {
                    data_type: VectorDataType::MultiPoint,
                    spatial_reference: SpatialReference::epsg_4326().into(),
                    columns: [
                        (
                            "time_start".to_owned(),
                            VectorColumnInfo {
                                data_type: FeatureDataType::DateTime,
                                measurement: Measurement::Unitless
                            }
                        ),
                        (
                            "time_end".to_owned(),
                            VectorColumnInfo {
                                data_type: FeatureDataType::DateTime,
                                measurement: Measurement::Unitless
                            }
                        )
                    ]
                    .iter()
                    .cloned()
                    .collect(),
                    time: None,
                    bbox: None,
                },
                phantom: Default::default()
            })
        );
    }

    #[test]
    fn it_detects_time_gpkg() {
        let mut meta_data =
            auto_detect_meta_data_definition(test_data!("vector/data/points_with_time.gpkg"))
                .unwrap();

        if let MetaDataDefinition::OgrMetaData(meta_data) = &mut meta_data {
            if let Some(columns) = &mut meta_data.loading_info.columns {
                columns.datetime.sort();
            }
        }

        assert_eq!(
            meta_data,
            MetaDataDefinition::OgrMetaData(StaticMetaData {
                loading_info: OgrSourceDataset {
                    file_name: test_data!("vector/data/points_with_time.gpkg").into(),
                    layer_name: "points_with_time".to_string(),
                    data_type: Some(VectorDataType::MultiPoint),
                    time: OgrSourceDatasetTimeType::StartEnd {
                        start_field: "time_start".to_owned(),
                        start_format: OgrSourceTimeFormat::Auto,
                        end_field: "time_end".to_owned(),
                        end_format: OgrSourceTimeFormat::Auto,
                    },
                    default_geometry: None,
                    columns: Some(OgrSourceColumnSpec {
                        format_specifics: None,
                        x: "".to_string(),
                        y: None,
                        float: vec![],
                        int: vec![],
                        text: vec![],
                        bool: vec![],
                        datetime: vec!["time_end".to_owned(), "time_start".to_owned()],
                        rename: None,
                    }),
                    force_ogr_time_filter: false,
                    force_ogr_spatial_filter: false,
                    on_error: OgrSourceErrorSpec::Ignore,
                    sql_query: None,
                    attribute_query: None,
                },
                result_descriptor: VectorResultDescriptor {
                    data_type: VectorDataType::MultiPoint,
                    spatial_reference: SpatialReference::epsg_4326().into(),
                    columns: [
                        (
                            "time_start".to_owned(),
                            VectorColumnInfo {
                                data_type: FeatureDataType::DateTime,
                                measurement: Measurement::Unitless
                            }
                        ),
                        (
                            "time_end".to_owned(),
                            VectorColumnInfo {
                                data_type: FeatureDataType::DateTime,
                                measurement: Measurement::Unitless
                            }
                        )
                    ]
                    .iter()
                    .cloned()
                    .collect(),
                    time: None,
                    bbox: None,
                },
                phantom: Default::default(),
            })
        );
    }

    #[test]
    fn it_detects_time_shp() {
        let mut meta_data =
            auto_detect_meta_data_definition(test_data!("vector/data/points_with_date.shp"))
                .unwrap();

        if let MetaDataDefinition::OgrMetaData(meta_data) = &mut meta_data {
            if let Some(columns) = &mut meta_data.loading_info.columns {
                columns.datetime.sort();
            }
        }

        assert_eq!(
            meta_data,
            MetaDataDefinition::OgrMetaData(StaticMetaData {
                loading_info: OgrSourceDataset {
                    file_name: test_data!("vector/data/points_with_date.shp").into(),
                    layer_name: "points_with_date".to_string(),
                    data_type: Some(VectorDataType::MultiPoint),
                    time: OgrSourceDatasetTimeType::StartEnd {
                        start_field: "time_start".to_owned(),
                        start_format: OgrSourceTimeFormat::Auto,
                        end_field: "time_end".to_owned(),
                        end_format: OgrSourceTimeFormat::Auto,
                    },
                    default_geometry: None,
                    columns: Some(OgrSourceColumnSpec {
                        format_specifics: None,
                        x: "".to_string(),
                        y: None,
                        float: vec![],
                        int: vec![],
                        text: vec![],
                        bool: vec![],
                        datetime: vec!["time_end".to_owned(), "time_start".to_owned()],
                        rename: None,
                    }),
                    force_ogr_time_filter: false,
                    force_ogr_spatial_filter: false,
                    on_error: OgrSourceErrorSpec::Ignore,
                    sql_query: None,
                    attribute_query: None,
                },
                result_descriptor: VectorResultDescriptor {
                    data_type: VectorDataType::MultiPoint,
                    spatial_reference: SpatialReference::epsg_4326().into(),
                    columns: [
                        (
                            "time_end".to_owned(),
                            VectorColumnInfo {
                                data_type: FeatureDataType::DateTime,
                                measurement: Measurement::Unitless
                            }
                        ),
                        (
                            "time_start".to_owned(),
                            VectorColumnInfo {
                                data_type: FeatureDataType::DateTime,
                                measurement: Measurement::Unitless
                            }
                        )
                    ]
                    .iter()
                    .cloned()
                    .collect(),
                    time: None,
                    bbox: None,
                },
                phantom: Default::default(),
            })
        );
    }

    #[test]
    fn it_detects_time_start_duration() {
        let meta_data = auto_detect_meta_data_definition(test_data!(
            "vector/data/points_with_iso_start_duration.json"
        ))
        .unwrap();

        assert_eq!(
            meta_data,
            MetaDataDefinition::OgrMetaData(StaticMetaData {
                loading_info: OgrSourceDataset {
                    file_name: test_data!("vector/data/points_with_iso_start_duration.json").into(),
                    layer_name: "points_with_iso_start_duration".to_string(),
                    data_type: Some(VectorDataType::MultiPoint),
                    time: OgrSourceDatasetTimeType::StartDuration {
                        start_field: "time_start".to_owned(),
                        start_format: OgrSourceTimeFormat::Auto,
                        duration_field: "duration".to_owned(),
                    },
                    default_geometry: None,
                    columns: Some(OgrSourceColumnSpec {
                        format_specifics: None,
                        x: "".to_string(),
                        y: None,
                        float: vec![],
                        int: vec!["duration".to_owned()],
                        text: vec![],
                        bool: vec![],
                        datetime: vec!["time_start".to_owned()],
                        rename: None,
                    }),
                    force_ogr_time_filter: false,
                    force_ogr_spatial_filter: false,
                    on_error: OgrSourceErrorSpec::Ignore,
                    sql_query: None,
                    attribute_query: None,
                },
                result_descriptor: VectorResultDescriptor {
                    data_type: VectorDataType::MultiPoint,
                    spatial_reference: SpatialReference::epsg_4326().into(),
                    columns: [
                        (
                            "time_start".to_owned(),
                            VectorColumnInfo {
                                data_type: FeatureDataType::DateTime,
                                measurement: Measurement::Unitless
                            }
                        ),
                        (
                            "duration".to_owned(),
                            VectorColumnInfo {
                                data_type: FeatureDataType::Int,
                                measurement: Measurement::Unitless
                            }
                        )
                    ]
                    .iter()
                    .cloned()
                    .collect(),
                    time: None,
                    bbox: None,
                },
                phantom: Default::default()
            })
        );
    }

    #[test]
    fn it_detects_csv() {
        let mut meta_data =
            auto_detect_meta_data_definition(test_data!("vector/data/lonlat.csv")).unwrap();

        if let MetaDataDefinition::OgrMetaData(meta_data) = &mut meta_data {
            if let Some(columns) = &mut meta_data.loading_info.columns {
                columns.text.sort();
            }
        }

        assert_eq!(
            meta_data,
            MetaDataDefinition::OgrMetaData(StaticMetaData {
                loading_info: OgrSourceDataset {
                    file_name: test_data!("vector/data/lonlat.csv").into(),
                    layer_name: "lonlat".to_string(),
                    data_type: Some(VectorDataType::MultiPoint),
                    time: OgrSourceDatasetTimeType::None,
                    default_geometry: None,
                    columns: Some(OgrSourceColumnSpec {
                        format_specifics: None,
                        x: "Longitude".to_string(),
                        y: Some("Latitude".to_string()),
                        float: vec![],
                        int: vec![],
                        text: vec![
                            "Latitude".to_string(),
                            "Longitude".to_string(),
                            "Name".to_string()
                        ],
                        bool: vec![],
                        datetime: vec![],
                        rename: None,
                    }),
                    force_ogr_time_filter: false,
                    force_ogr_spatial_filter: false,
                    on_error: OgrSourceErrorSpec::Ignore,
                    sql_query: None,
                    attribute_query: None,
                },
                result_descriptor: VectorResultDescriptor {
                    data_type: VectorDataType::MultiPoint,
                    spatial_reference: SpatialReferenceOption::Unreferenced,
                    columns: [
                        (
                            "Latitude".to_string(),
                            VectorColumnInfo {
                                data_type: FeatureDataType::Text,
                                measurement: Measurement::Unitless
                            }
                        ),
                        (
                            "Longitude".to_string(),
                            VectorColumnInfo {
                                data_type: FeatureDataType::Text,
                                measurement: Measurement::Unitless
                            }
                        ),
                        (
                            "Name".to_string(),
                            VectorColumnInfo {
                                data_type: FeatureDataType::Text,
                                measurement: Measurement::Unitless
                            }
                        )
                    ]
                    .iter()
                    .cloned()
                    .collect(),
                    time: None,
                    bbox: None,
                },
                phantom: Default::default()
            })
        );
    }

    #[tokio::test]
    async fn get_dataset() -> Result<()> {
        let ctx = InMemoryContext::test_default();

        let session_id = ctx.default_session_ref().await.id();

        let descriptor = VectorResultDescriptor {
            data_type: VectorDataType::Data,
            spatial_reference: SpatialReferenceOption::Unreferenced,
            columns: Default::default(),
            time: None,
            bbox: None,
        };

        let ds = AddDataset {
            id: None,
            name: "OgrDataset".to_string(),
            description: "My Ogr dataset".to_string(),
            source_operator: "OgrSource".to_string(),
            symbology: None,
            provenance: None,
        };

        let meta = StaticMetaData {
            loading_info: OgrSourceDataset {
                file_name: Default::default(),
                layer_name: "".to_string(),
                data_type: None,
                time: Default::default(),
                default_geometry: None,
                columns: None,
                force_ogr_time_filter: false,
                force_ogr_spatial_filter: false,
                on_error: OgrSourceErrorSpec::Ignore,
                sql_query: None,
                attribute_query: None,
            },
            result_descriptor: descriptor,
            phantom: Default::default(),
        };

        let id = ctx
            .dataset_db_ref()
            .add_dataset(
                &*ctx.default_session_ref().await,
                ds.validated()?,
                Box::new(meta),
            )
            .await?;

        let req = actix_web::test::TestRequest::get()
            .uri(&format!("/dataset/internal/{}", id.internal().unwrap()))
            .append_header((header::CONTENT_LENGTH, 0))
            .append_header((header::AUTHORIZATION, Bearer::new(session_id.to_string())));
        let res = send_test_request(req, ctx).await;

        let res_status = res.status();
        let res_body = read_body_string(res).await;
        assert_eq!(res_status, 200, "{}", res_body);

        assert_eq!(
            res_body,
            json!({
                "id": {
                    "type": "internal",
                    "datasetId": id.internal().unwrap()
                },
                "name": "OgrDataset",
                "description": "My Ogr dataset",
                "resultDescriptor": {
                    "type": "vector",
                    "dataType": "Data",
                    "spatialReference": "",
                    "columns": {},
                    "time": null,
                    "bbox": null
                },
                "sourceOperator": "OgrSource",
                "symbology": null,
                "provenance": null,
            })
            .to_string()
        );

        Ok(())
    }
}<|MERGE_RESOLUTION|>--- conflicted
+++ resolved
@@ -26,13 +26,8 @@
 use gdal::{vector::OGRFieldType, DatasetOptions};
 use geoengine_datatypes::{
     collections::VectorDataType,
-<<<<<<< HEAD
     dataset::InternalDatasetId,
-    primitives::{FeatureDataType, VectorQueryRectangle},
-=======
-    dataset::{DatasetProviderId, InternalDatasetId},
     primitives::{FeatureDataType, Measurement, VectorQueryRectangle},
->>>>>>> cc1dcca1
     spatial_reference::{SpatialReference, SpatialReferenceOption},
 };
 use geoengine_operators::{
