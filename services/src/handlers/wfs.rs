--- conflicted
+++ resolved
@@ -48,11 +48,7 @@
     }
 }
 
-<<<<<<< HEAD
-#[allow(clippy::unnecessary_wraps)]
-=======
 #[allow(clippy::unnecessary_wraps)] // TODO: remove line once implemented fully
->>>>>>> 8f7b3a88
 fn get_capabilities(_request: &GetCapabilities) -> Result<Box<dyn warp::Reply>, warp::Rejection> {
     // TODO: implement
     // TODO: inject correct url of the instance and return data for the default layer
@@ -283,11 +279,7 @@
     Ok(output)
 }
 
-<<<<<<< HEAD
-#[allow(clippy::unnecessary_wraps)]
-=======
 #[allow(clippy::unnecessary_wraps)] // TODO: remove line once implemented fully
->>>>>>> 8f7b3a88
 fn get_feature_mock(_request: &GetFeature) -> Result<Box<dyn warp::Reply>, warp::Rejection> {
     let collection = MultiPointCollection::from_data(
         MultiPoint::many(vec![
