--- conflicted
+++ resolved
@@ -457,10 +457,7 @@
             },
             tile_limit,
             Box::pin(futures::future::pending()), // datasets shall continue to be built in the background and not cancelled
-<<<<<<< HEAD
-=======
             execution_context.tiling_specification(),
->>>>>>> 4f61ee96
         ).await)?
     .map_err(crate::error::Error::from)?;
 
@@ -1155,10 +1152,7 @@
             },
             None,
             Box::pin(futures::future::pending()),
-<<<<<<< HEAD
-=======
             exe_ctx.tiling_specification(),
->>>>>>> 4f61ee96
         )
         .await
         .unwrap();
