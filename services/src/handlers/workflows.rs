use std::collections::HashSet;
use std::io::{Cursor, Write};
use std::path::PathBuf;

use crate::api::model::datatypes::{DataId, DatasetId};
use crate::datasets::listing::{DatasetProvider, ProvenanceOutput};
use crate::datasets::storage::{AddDataset, DatasetDefinition, DatasetStore, MetaDataDefinition};
use crate::datasets::upload::{UploadId, UploadRootPath};
use crate::error::Result;
use crate::handlers::Context;
use crate::layers::storage::LayerProviderDb;
use crate::util::config::get_config_element;
use crate::util::user_input::UserInput;
use crate::util::IdResponse;
use crate::workflows::registry::WorkflowRegistry;
use crate::workflows::workflow::{Workflow, WorkflowId};
use actix_web::{web, FromRequest, HttpResponse, Responder};
use futures::future::join_all;
use geoengine_datatypes::error::{BoxedResultExt, ErrorSource};
use geoengine_datatypes::primitives::RasterQueryRectangle;
use geoengine_datatypes::spatial_reference::SpatialReference;
use geoengine_datatypes::util::Identifier;
use geoengine_operators::engine::{
    ExecutionContext, OperatorData, TypedOperator, TypedResultDescriptor,
};
use geoengine_operators::source::{
    GdalLoadingInfoTemporalSlice, GdalMetaDataList, GdalMetaDataStatic,
};
use geoengine_operators::util::raster_stream_to_geotiff::{
    raster_stream_to_geotiff, GdalGeoTiffDatasetMetadata, GdalGeoTiffOptions,
};
use geoengine_operators::{call_on_generic_raster_processor_gdal_types, call_on_typed_operator};

use crate::handlers::tasks::TaskResponse;
use crate::tasks::{Task, TaskManager, TaskStatusInfo};
use serde::{Deserialize, Serialize};
use snafu::{ResultExt, Snafu};
use tokio::fs;
use utoipa::ToSchema;
use zip::{write::FileOptions, ZipWriter};

pub(crate) fn init_workflow_routes<C>(cfg: &mut web::ServiceConfig)
where
    C: Context,
    C::Session: FromRequest,
{
    cfg.service(
        // TODO: rename to plural `workflows`
        web::scope("/workflow")
            .service(web::resource("").route(web::post().to(register_workflow_handler::<C>)))
            .service(
                web::scope("/{id}")
                    .service(web::resource("").route(web::get().to(load_workflow_handler::<C>)))
                    .service(
                        web::resource("/metadata")
                            .route(web::get().to(get_workflow_metadata_handler::<C>)),
                    )
                    .service(
                        web::resource("/provenance")
                            .route(web::get().to(get_workflow_provenance_handler::<C>)),
                    )
                    .service(
                        web::resource("/allMetadata/zip")
                            .route(web::get().to(get_workflow_all_metadata_zip_handler::<C>)),
                    ),
            ),
    )
    .service(
        web::resource("datasetFromWorkflow/{id}")
            .route(web::post().to(dataset_from_workflow_handler::<C>)),
    )
    .service(
        web::resource("datasetFromWorkflowTask/{id}")
            .route(web::post().to(dataset_from_workflow_handler_task::<C>)),
    );
}

/// Registers a new Workflow.
#[utoipa::path(
    tag = "Workflows",
    post,
    path = "/workflow",
    request_body = Workflow,
    responses(
        (status = 200, description = "OK", body = IdResponse,
            example = json!({"id": "cee25e8c-18a0-5f1b-a504-0bc30de21e06"})
        )
    ),
    security(
        ("session_token" = [])
    )
)]
async fn register_workflow_handler<C: Context>(
    session: C::Session,
    ctx: web::Data<C>,
    workflow: web::Json<Workflow>,
) -> Result<impl Responder> {
    let workflow = workflow.into_inner();

    // ensure the workflow is valid by initializing it
    let execution_context = ctx.execution_context(session)?;
    match workflow.clone().operator {
        TypedOperator::Vector(o) => {
            o.initialize(&execution_context)
                .await
                .context(crate::error::Operator)?;
        }
        TypedOperator::Raster(o) => {
            o.initialize(&execution_context)
                .await
                .context(crate::error::Operator)?;
        }
        TypedOperator::Plot(o) => {
            o.initialize(&execution_context)
                .await
                .context(crate::error::Operator)?;
        }
    }

    let id = ctx.workflow_registry_ref().register(workflow).await?;
    Ok(web::Json(IdResponse::from(id)))
}

/// Retrieves an existing Workflow.
#[utoipa::path(
    tag = "Workflows",
    get,
    path = "/workflow/{id}",
    responses(
        (status = 200, description = "Workflow loaded from database", body = Workflow,
            example = json!({"type": "Vector", "operator": {"type": "MockPointSource", "params": {"points": [{"x": 0.0, "y": 0.1}, {"x": 1.0, "y": 1.1}]}}})
        )
    ),
    params(
        ("id" = WorkflowId, description = "Workflow id")
    ),
    security(
        ("session_token" = [])
    )
)]
async fn load_workflow_handler<C: Context>(
    id: web::Path<WorkflowId>,
    _session: C::Session,
    ctx: web::Data<C>,
) -> Result<impl Responder> {
    let wf = ctx.workflow_registry_ref().load(&id.into_inner()).await?;
    Ok(web::Json(wf))
}

/// Gets the metadata of a workflow
#[utoipa::path(
    tag = "Workflows",
    get,
    path = "/workflow/{id}/metadata",
    responses(
        (status = 200, description = "Metadata of loaded workflow", body = TypedResultDescriptor,
            example = json!({"type": "vector", "dataType": "MultiPoint", "spatialReference": "EPSG:4326", "columns": {}})
        )
    ),
    params(
        ("id" = WorkflowId, description = "Workflow id")
    ),
    security(
        ("session_token" = [])
    )
)]
async fn get_workflow_metadata_handler<C: Context>(
    id: web::Path<WorkflowId>,
    session: C::Session,
    ctx: web::Data<C>,
) -> Result<impl Responder> {
    let workflow = ctx.workflow_registry_ref().load(&id.into_inner()).await?;

    let execution_context = ctx.execution_context(session)?;

    let result_descriptor = workflow_metadata::<C>(workflow, execution_context).await?;

    Ok(web::Json(result_descriptor))
}

async fn workflow_metadata<C: Context>(
    workflow: Workflow,
    execution_context: C::ExecutionContext,
) -> Result<TypedResultDescriptor> {
    // TODO: use cache here
    let result_descriptor: TypedResultDescriptor = call_on_typed_operator!(
        workflow.operator,
        operator => {
            let operator = operator
                .initialize(&execution_context).await
                .context(crate::error::Operator)?;

            #[allow(clippy::clone_on_copy)]
            operator.result_descriptor().clone().into()
        }
    );

    Ok(result_descriptor)
}

/// Gets the provenance of all datasets used in a workflow.
#[utoipa::path(
    tag = "Workflows",
    get,
    path = "/workflow/{id}/provenance",
    responses(
        (status = 200, description = "Provenance of used datasets", body = [ProvenanceOutput],
            example = json!([{"dataset": {"type": "internal", "datasetId": "846a823a-6859-4b94-ab0a-c1de80f593d8"}, "provenance": {"citation": "Author, Dataset Tile", "license": "Some license", "uri": "http://example.org/"}}, {"dataset": {"type": "internal", "datasetId": "453cd398-f271-437b-9c3d-7f42213ea30a"}, "provenance": {"citation": "Another Author, Another Dataset Tile", "license": "Some other license", "uri": "http://example.org/"}}])
        )
    ),
    params(
        ("id" = WorkflowId, description = "Workflow id")
    ),
    security(
        ("session_token" = [])
    )
)]
async fn get_workflow_provenance_handler<C: Context>(
    id: web::Path<WorkflowId>,
    session: C::Session,
    ctx: web::Data<C>,
) -> Result<impl Responder> {
    let workflow: Workflow = ctx.workflow_registry_ref().load(&id.into_inner()).await?;

    let provenance = workflow_provenance(&workflow, ctx.get_ref(), session).await?;

    Ok(web::Json(provenance))
}

async fn workflow_provenance<C: Context>(
    workflow: &Workflow,
    ctx: &C,
    session: C::Session,
) -> Result<Vec<ProvenanceOutput>> {
    let datasets: Vec<DataId> = workflow
        .operator
        .data_ids()
        .into_iter()
        .map(Into::into)
        .collect();

    let db = ctx.dataset_db_ref();
    let providers = ctx.layer_provider_db_ref();

    let provenance: Vec<_> = datasets
        .iter()
        .map(|id| resolve_provenance::<C>(&session, db, providers, id))
        .collect();
    let provenance: Result<Vec<_>> = join_all(provenance).await.into_iter().collect();

    // filter duplicates
    let provenance: HashSet<_> = provenance?.into_iter().collect();
    let provenance: Vec<_> = provenance.into_iter().collect();

    Ok(provenance)
}

/// Gets a ZIP archive of the worklow, its provenance and the output metadata.
///
/// # Example
///
/// ```text
/// GET /workflow/cee25e8c-18a0-5f1b-a504-0bc30de21e06/all_metadata/zip
/// Authorization: Bearer e9da345c-b1df-464b-901c-0335a0419227
/// ```
/// Response:
/// <zip archive>
/// ```
async fn get_workflow_all_metadata_zip_handler<C: Context>(
    id: web::Path<WorkflowId>,
    session: C::Session,
    ctx: web::Data<C>,
) -> Result<impl Responder> {
    let id = id.into_inner();

    let workflow = ctx.workflow_registry_ref().load(&id).await?;

    let (metadata, provenance) = futures::try_join!(
        workflow_metadata::<C>(workflow.clone(), ctx.execution_context(session.clone())?),
        workflow_provenance(&workflow, ctx.get_ref(), session),
    )?;

    let output = crate::util::spawn_blocking(move || {
        let mut output = Vec::new();

        let zip_options =
            FileOptions::default().compression_method(zip::CompressionMethod::Deflated);
        let mut zip_writer = ZipWriter::new(Cursor::new(&mut output));

        let workflow_filename = "workflow.json";
        zip_writer
            .start_file(workflow_filename, zip_options)
            .boxed_context(error::CannotAddDataToZipFile {
                item: workflow_filename,
            })?;
        zip_writer
            .write_all(serde_json::to_string_pretty(&workflow)?.as_bytes())
            .boxed_context(error::CannotAddDataToZipFile {
                item: workflow_filename,
            })?;

        let metadata_filename = "metadata.json";
        zip_writer
            .start_file(metadata_filename, zip_options)
            .boxed_context(error::CannotAddDataToZipFile {
                item: metadata_filename,
            })?;
        zip_writer
            .write_all(serde_json::to_string_pretty(&metadata)?.as_bytes())
            .boxed_context(error::CannotAddDataToZipFile {
                item: metadata_filename,
            })?;

        let citation_filename = "citation.json";
        zip_writer
            .start_file(citation_filename, zip_options)
            .boxed_context(error::CannotAddDataToZipFile {
                item: citation_filename,
            })?;
        zip_writer
            .write_all(serde_json::to_string_pretty(&provenance)?.as_bytes())
            .boxed_context(error::CannotAddDataToZipFile {
                item: citation_filename,
            })?;

        zip_writer
            .finish()
            .boxed_context(error::CannotFinishZipFile)?;
        drop(zip_writer);

        Result::<Vec<u8>>::Ok(output)
    })
    .await??;

    let response = HttpResponse::Ok()
        .content_type("application/zip")
        .insert_header((
            "content-disposition",
            format!("attachment; filename=\"metadata_{id}.zip\""),
        ))
        .body(web::Bytes::from(output));

    Ok(response)
}

async fn resolve_provenance<C: Context>(
    session: &C::Session,
    datasets: &C::DatasetDB,
    providers: &C::LayerProviderDB,
    id: &DataId,
) -> Result<ProvenanceOutput> {
    match id {
        DataId::Internal { dataset_id } => datasets.provenance(session, dataset_id).await,
        DataId::External(e) => {
            providers
                .layer_provider(e.provider_id)
                .await?
                .provenance(id)
                .await
        }
    }
}

/// parameter for the dataset from workflow handler (body)
#[derive(Clone, Debug, Deserialize, Serialize, ToSchema)]
#[schema(example = json!({"name": "foo", "description": null, "query": {"spatialBounds": {"upperLeftCoordinate": {"x": -10.0, "y": 80.0}, "lowerRightCoordinate": {"x": 50.0, "y": 20.0}}, "timeInterval": {"start": 1_388_534_400_000_i64, "end": 1_388_534_401_000_i64}, "spatialResolution": {"x": 0.1, "y": 0.1}}}))]
pub struct RasterDatasetFromWorkflow {
    name: String,
    description: Option<String>,
    query: RasterQueryRectangle,
    #[schema(default = default_as_cog)]
    #[serde(default = "default_as_cog")]
    as_cog: bool,
}

/// By default, we set [`RasterDatasetFromWorkflow::as_cog`] to true to produce cloud-optmized `GeoTiff`s.
#[inline]
const fn default_as_cog() -> bool {
    true
}

/// response of the dataset from workflow handler
#[derive(Clone, Debug, Deserialize, Serialize, ToSchema)]
pub struct RasterDatasetFromWorkflowResult {
    dataset: DatasetId,
    upload: UploadId,
}

impl TaskStatusInfo for RasterDatasetFromWorkflowResult {}

/// Create a new dataset from the result of the workflow given by its `id` and the dataset parameters in the request body.
/// Returns the id of the created dataset and upload
#[utoipa::path(
    tag = "Workflows",
    post,
    path = "/datasetFromWorkflow/{id}",
    request_body = RasterDatasetFromWorkflow,
    responses(
        (status = 200, description = "Id of created dataset and upload", body = RasterDatasetFromWorkflowResult,
            example = json!({"upload": "3086f494-d5a4-4b51-a14b-3b29f8bf7bb0", "dataset": {"type": "internal", "datasetId": "94230f0b-4e8a-4cba-9adc-3ace837fe5d4"}})
        )
    ),
    params(
        ("id" = WorkflowId, description = "Workflow id")
    ),
    security(
        ("session_token" = [])
    )
)]
async fn dataset_from_workflow_handler<C: Context>(
    id: web::Path<WorkflowId>,
    session: C::Session,
    ctx: web::Data<C>,
    info: web::Json<RasterDatasetFromWorkflow>,
) -> Result<impl Responder> {
    let upload = UploadId::new();
    let upload_path = upload.root_path()?;
    fs::create_dir_all(&upload_path)
        .await
        .context(crate::error::Io)?;
<<<<<<< HEAD
    let file_path = upload_path.clone();
=======
    let file_path = upload_path.join("raster.tiff");

    let query_rect = info.query;
    let query_ctx = ctx.query_context(session.clone())?;
    let request_spatial_ref = Option::<SpatialReference>::from(result_descriptor.spatial_reference)
        .ok_or(crate::error::Error::MissingSpatialReference)?;
    let tile_limit = None; // TODO: set a reasonable limit or make configurable?

    // build the geotiff
    call_on_generic_raster_processor_gdal_types!(processor, p => raster_stream_to_geotiff(
            &file_path,
            p,
            query_rect,
            query_ctx,
            GdalGeoTiffDatasetMetadata {
                no_data_value: Default::default(), // TODO: decide how to handle the no data here
                spatial_reference: request_spatial_ref,
            },
            GdalGeoTiffOptions {
                compression_num_threads: get_config_element::<crate::util::config::Gdal>()?.compression_num_threads,
                as_cog: info.as_cog,
                force_big_tiff: false,
            },
            tile_limit,
            Box::pin(futures::future::pending()), // datasets shall continue to be built in the background and not cancelled
            execution_context.tiling_specification(),
        ).await)?
    .map_err(crate::error::Error::from)?;
>>>>>>> 5446613e

    let task = RasterDatasetFromWorkflowTask {
        id,
        session,
        ctx: ctx.clone(),
        info,
        upload,
        file_path,
    };

    let result = task.process().await?;
    Ok(web::Json(result))
}

async fn create_dataset<C: Context>(
    info: RasterDatasetFromWorkflow,
    mut slice_info: Vec<GdalLoadingInfoTemporalSlice>,
    result_descriptor: &geoengine_operators::engine::RasterResultDescriptor,
    ctx: &C,
    session: <C as Context>::Session,
) -> Result<DatasetId> {
    let dataset_id = DatasetId::new();
    //TODO: Recognize MetaDataDefinition::GdalMetaDataRegular
    let meta_data = if slice_info.len() == 1 {
        let loading_info_slice = slice_info.pop().expect("slice_info has len one");
        let time = Some(loading_info_slice.time);
        let params = loading_info_slice
            .params
            .expect("params is always set in raster_stream_to_geotiff"); //TODO: What is the use-case for None in the GdalMetaDataList?
        MetaDataDefinition::GdalStatic(GdalMetaDataStatic {
            time,
            params,
            result_descriptor: result_descriptor.clone(),
        })
    } else {
        MetaDataDefinition::GdalMetaDataList(GdalMetaDataList {
            result_descriptor: result_descriptor.clone(),
            params: slice_info,
        })
    };

    let dataset_definition = DatasetDefinition {
        properties: AddDataset {
            id: Some(dataset_id),
            name: info.name,
            description: info.description.unwrap_or_default(),
            source_operator: "GdalSource".to_owned(),
            symbology: None,  // TODO add symbology?
            provenance: None, // TODO add provenance that references the workflow
        },
        meta_data,
    };

    // TODO: build pyramides, prefereably in the background

    let db = ctx.dataset_db_ref();
    let meta = db.wrap_meta_data(dataset_definition.meta_data);
    let dataset = db
        .add_dataset(&session, dataset_definition.properties.validated()?, meta)
        .await?;

    Ok(dataset)
}

struct RasterDatasetFromWorkflowTask<C: Context> {
    id: web::Path<WorkflowId>,
    session: C::Session,
    ctx: web::Data<C>,
    info: web::Json<RasterDatasetFromWorkflow>,
    upload: UploadId,
    file_path: PathBuf,
}

impl<C: Context> RasterDatasetFromWorkflowTask<C> {
    async fn process(&self) -> Result<RasterDatasetFromWorkflowResult> {
        let workflow = self.ctx.workflow_registry_ref().load(&self.id).await?; //TODO: Maybe task should not start if it would fail here.

        let operator = workflow
            .operator
            .get_raster()
            .context(crate::error::Operator)?;

        let execution_context = self.ctx.execution_context(self.session.clone())?;
        let initialized = operator
            .clone()
            .initialize(&execution_context)
            .await
            .context(crate::error::Operator)?;

        let result_descriptor = initialized.result_descriptor();

        let processor = initialized
            .query_processor()
            .context(crate::error::Operator)?;

        let query_rect = self.info.query;
        let query_ctx = self.ctx.query_context(self.session.clone())?;
        let request_spatial_ref =
            Option::<SpatialReference>::from(result_descriptor.spatial_reference)
                .ok_or(crate::error::Error::MissingSpatialReference)?;
        let tile_limit = None; // TODO: set a reasonable limit or make configurable?

        // build the geotiff
        let res = call_on_generic_raster_processor_gdal_types!(processor, p => raster_stream_to_geotiff(
            &self.file_path,
            p,
            query_rect,
            query_ctx,
            GdalGeoTiffDatasetMetadata {
                no_data_value: Default::default(), // TODO: decide how to handle the no data here
                spatial_reference: request_spatial_ref,
            },
            GdalGeoTiffOptions {
                compression_num_threads: get_config_element::<crate::util::config::Gdal>()?.compression_num_threads,
                as_cog: self.info.as_cog,
                force_big_tiff: false,
            },
            tile_limit,
            Box::pin(futures::future::pending()), // datasets shall continue to be built in the background and not cancelled
        ).await)?
            .map_err(crate::error::Error::from)?;

        // create the dataset
        let dataset = create_dataset(
            self.info.clone(),
            res,
            result_descriptor,
            self.ctx.get_ref(),
            self.session.clone(),
        )
        .await?;

        Ok(RasterDatasetFromWorkflowResult {
            dataset,
            upload: self.upload,
        })
    }
}

#[async_trait::async_trait]
impl<C: Context> Task<C::TaskContext> for RasterDatasetFromWorkflowTask<C> {
    async fn run(
        &self,
        _ctx: C::TaskContext,
    ) -> Result<Box<dyn crate::tasks::TaskStatusInfo>, Box<dyn ErrorSource>> {
        let response = self.process().await;

        response
            .map(TaskStatusInfo::boxed)
            .map_err(ErrorSource::boxed)
    }

    async fn cleanup_on_error(&self, _ctx: C::TaskContext) -> Result<(), Box<dyn ErrorSource>> {
        fs::remove_dir_all(&self.file_path)
            .await
            .context(crate::error::Io)
            .map_err(ErrorSource::boxed)?;

        //TODO: Dataset might already be in the database, if task was already close to finishing.

        Ok(())
    }

    fn task_type(&self) -> &'static str {
        "create-dataset"
    }

    fn task_unique_id(&self) -> Option<String> {
        Some(self.upload.to_string())
    }
}

/// Create a task for creating a new dataset from the result of the workflow given by its `id` and the dataset parameters in the request body.
/// Returns the id of the created task
#[utoipa::path(
    tag = "Workflows",
    post,
    path = "/datasetFromWorkflowTask/{id}",
    request_body = RasterDatasetFromWorkflow,
    responses(
        (status = 200, description = "Id of created task", body = TaskResponse,
        example = json!({"task_id": "7f8a4cfe-76ab-4972-b347-b197e5ef0f3c"})
        )
    ),
    params(
        ("id" = WorkflowId, description = "Workflow id")
    ),
    security(
        ("session_token" = [])
    )
)]
async fn dataset_from_workflow_handler_task<C: Context>(
    id: web::Path<WorkflowId>,
    session: C::Session,
    ctx: web::Data<C>,
    info: web::Json<RasterDatasetFromWorkflow>,
) -> Result<impl Responder> {
    let inner_context = ctx.clone().into_inner();

    let upload = UploadId::new();
    let upload_path = upload.root_path()?;
    fs::create_dir_all(&upload_path)
        .await
        .context(crate::error::Io)?;
    let file_path = upload_path.clone();

    let task = RasterDatasetFromWorkflowTask {
        id,
        session,
        ctx: ctx.clone(),
        info,
        upload,
        file_path,
    }
    .boxed();

    let task_id = inner_context.tasks_ref().schedule(task, None).await?;

    Ok(web::Json(TaskResponse::new(task_id)))
}

#[derive(Debug, Snafu)]
#[snafu(visibility(pub(crate)))]
#[snafu(module(error), context(suffix(false)))] // disables default `Snafu` suffix
pub enum WorkflowApiError {
    #[snafu(display("Adding data to output ZIP file failed"))]
    CannotAddDataToZipFile {
        item: &'static str,
        source: Box<dyn ErrorSource>,
    },
    #[snafu(display("Finishing to output ZIP file failed"))]
    CannotFinishZipFile { source: Box<dyn ErrorSource> },
}

#[cfg(test)]
mod tests {

    use super::*;
    use crate::contexts::{InMemoryContext, Session, SimpleContext};
    use crate::handlers::ErrorResponse;
    use crate::tasks::util::test::wait_for_task_to_finish;
    use crate::tasks::{TaskCleanUpStatus, TaskStatus};
    use crate::util::tests::{
        add_ndvi_to_datasets, check_allowed_http_methods, check_allowed_http_methods2,
        read_body_string, register_ndvi_workflow_helper, send_test_request, TestDataUploads,
    };
    use crate::util::IdResponse;
    use crate::workflows::registry::WorkflowRegistry;
    use actix_web::dev::ServiceResponse;
    use actix_web::{http::header, http::Method, test};
    use actix_web_httpauth::headers::authorization::Bearer;
    use geoengine_datatypes::collections::MultiPointCollection;
    use geoengine_datatypes::primitives::{
        ContinuousMeasurement, FeatureData, Measurement, MultiPoint, SpatialPartition2D,
        SpatialResolution, TimeInterval,
    };
    use geoengine_datatypes::raster::{GridShape, RasterDataType, TilingSpecification};
    use geoengine_datatypes::spatial_reference::SpatialReference;
    use geoengine_datatypes::util::test::TestDefault;
    use geoengine_operators::engine::{
        MultipleRasterOrSingleVectorSource, PlotOperator, TypedOperator,
    };
    use geoengine_operators::engine::{RasterOperator, RasterResultDescriptor, VectorOperator};
    use geoengine_operators::mock::{
        MockFeatureCollectionSource, MockPointSource, MockPointSourceParams, MockRasterSource,
        MockRasterSourceParams,
    };
    use geoengine_operators::plot::{Statistics, StatisticsParams};
    use geoengine_operators::source::{GdalSource, GdalSourceParameters};
    use geoengine_operators::util::input::MultiRasterOrVectorOperator::Raster;
    use geoengine_operators::util::raster_stream_to_geotiff::raster_stream_to_geotiff_bytes;
    use serde_json::json;
    use std::io::Read;
    use zip::read::ZipFile;
    use zip::ZipArchive;

    async fn register_test_helper(method: Method) -> ServiceResponse {
        let ctx = InMemoryContext::test_default();

        let session_id = ctx.default_session_ref().await.id();

        let workflow = Workflow {
            operator: MockPointSource {
                params: MockPointSourceParams {
                    points: vec![(0.0, 0.1).into(), (1.0, 1.1).into()],
                },
            }
            .boxed()
            .into(),
        };

        // insert workflow
        let req = test::TestRequest::default()
            .method(method)
            .uri("/workflow")
            .append_header((header::CONTENT_LENGTH, 0))
            .append_header((header::AUTHORIZATION, Bearer::new(session_id.to_string())))
            .set_json(&workflow);
        send_test_request(req, ctx).await
    }

    #[tokio::test]
    async fn register() {
        let res = register_test_helper(Method::POST).await;

        assert_eq!(res.status(), 200);

        let _id: IdResponse<WorkflowId> = test::read_body_json(res).await;
    }

    #[tokio::test]
    async fn register_invalid_method() {
        check_allowed_http_methods(register_test_helper, &[Method::POST]).await;
    }

    #[tokio::test]
    async fn register_missing_header() {
        let ctx = InMemoryContext::test_default();

        let workflow = Workflow {
            operator: MockPointSource {
                params: MockPointSourceParams {
                    points: vec![(0.0, 0.1).into(), (1.0, 1.1).into()],
                },
            }
            .boxed()
            .into(),
        };

        // insert workflow
        let req = test::TestRequest::post()
            .uri("/workflow")
            .append_header((header::CONTENT_LENGTH, 0))
            .set_json(&workflow);
        let res = send_test_request(req, ctx).await;

        ErrorResponse::assert(
            res,
            401,
            "MissingAuthorizationHeader",
            "Header with authorization token not provided.",
        )
        .await;
    }

    #[tokio::test]
    async fn register_invalid_body() {
        let ctx = InMemoryContext::test_default();

        let session_id = ctx.default_session_ref().await.id();

        // insert workflow
        let req = test::TestRequest::post()
            .uri("/workflow")
            .append_header((header::CONTENT_LENGTH, 0))
            .append_header((header::CONTENT_TYPE, mime::APPLICATION_JSON))
            .append_header((header::AUTHORIZATION, Bearer::new(session_id.to_string())))
            .set_payload("no json");
        let res = send_test_request(req, ctx).await;

        ErrorResponse::assert(
            res,
            400,
            "BodyDeserializeError",
            "expected ident at line 1 column 2",
        )
        .await;
    }

    #[tokio::test]
    async fn register_missing_fields() {
        let ctx = InMemoryContext::test_default();

        let session_id = ctx.default_session_ref().await.id();

        let workflow = json!({});

        // insert workflow
        let req = test::TestRequest::post()
            .uri("/workflow")
            .append_header((header::CONTENT_LENGTH, 0))
            .append_header((header::AUTHORIZATION, Bearer::new(session_id.to_string())))
            .set_json(&workflow);
        let res = send_test_request(req, ctx).await;

        ErrorResponse::assert(
            res,
            400,
            "BodyDeserializeError",
            "missing field `type` at line 1 column 2",
        )
        .await;
    }

    async fn load_test_helper(method: Method) -> (Workflow, ServiceResponse) {
        let ctx = InMemoryContext::test_default();

        let session_id = ctx.default_session_ref().await.id();

        let (workflow, id) = register_ndvi_workflow_helper(&ctx).await;

        let req = test::TestRequest::default()
            .method(method)
            .uri(&format!("/workflow/{}", id))
            .append_header((header::AUTHORIZATION, Bearer::new(session_id.to_string())));
        let res = send_test_request(req, ctx).await;

        (workflow, res)
    }

    #[tokio::test]
    async fn load() {
        let (workflow, res) = load_test_helper(Method::GET).await;

        assert_eq!(res.status(), 200);
        assert_eq!(
            read_body_string(res).await,
            serde_json::to_string(&workflow).unwrap()
        );
    }

    #[tokio::test]
    async fn load_invalid_method() {
        check_allowed_http_methods2(load_test_helper, &[Method::GET], |(_, res)| res).await;
    }

    #[tokio::test]
    async fn load_missing_header() {
        let ctx = InMemoryContext::test_default();

        let (_, id) = register_ndvi_workflow_helper(&ctx).await;

        let req = test::TestRequest::get().uri(&format!("/workflow/{}", id));
        let res = send_test_request(req, ctx).await;

        ErrorResponse::assert(
            res,
            401,
            "MissingAuthorizationHeader",
            "Header with authorization token not provided.",
        )
        .await;
    }

    #[tokio::test]
    async fn load_not_exist() {
        let ctx = InMemoryContext::test_default();

        let session_id = ctx.default_session_ref().await.id();

        let req = test::TestRequest::get()
            .uri("/workflow/1")
            .append_header((header::AUTHORIZATION, Bearer::new(session_id.to_string())));
        let res = send_test_request(req, ctx).await;

        ErrorResponse::assert(res, 404, "NotFound", "Not Found").await;
    }

    async fn vector_metadata_test_helper(method: Method) -> ServiceResponse {
        let ctx = InMemoryContext::test_default();

        let session_id = ctx.default_session_ref().await.id();

        let workflow = Workflow {
            operator: MockFeatureCollectionSource::single(
                MultiPointCollection::from_data(
                    MultiPoint::many(vec![(0.0, 0.1)]).unwrap(),
                    vec![TimeInterval::default()],
                    [
                        ("foo".to_string(), FeatureData::Float(vec![42.0])),
                        ("bar".to_string(), FeatureData::Int(vec![23])),
                    ]
                    .iter()
                    .cloned()
                    .collect(),
                )
                .unwrap(),
            )
            .boxed()
            .into(),
        };

        let id = ctx
            .workflow_registry_ref()
            .register(workflow.clone())
            .await
            .unwrap();

        let req = test::TestRequest::default()
            .method(method)
            .uri(&format!("/workflow/{}/metadata", id))
            .append_header((header::AUTHORIZATION, Bearer::new(session_id.to_string())));
        send_test_request(req, ctx).await
    }

    #[tokio::test]
    async fn vector_metadata() {
        let res = vector_metadata_test_helper(Method::GET).await;

        let res_status = res.status();
        let res_body = read_body_string(res).await;
        assert_eq!(res_status, 200, "{:?}", res_body);

        assert_eq!(
            serde_json::from_str::<serde_json::Value>(&res_body).unwrap(),
            json!({
                "type": "vector",
                "dataType": "MultiPoint",
                "spatialReference": "EPSG:4326",
                "columns": {
                    "bar": {
                        "dataType": "int",
                        "measurement": {
                            "type": "unitless"
                        }
                    },
                    "foo": {
                        "dataType": "float",
                        "measurement": {
                            "type": "unitless"
                        }
                    }
                },
                "time": null,
                "bbox": null
            })
        );
    }

    #[tokio::test]
    async fn raster_metadata() {
        let ctx = InMemoryContext::test_default();

        let session_id = ctx.default_session_ref().await.id();

        let workflow = Workflow {
            operator: MockRasterSource::<u8> {
                params: MockRasterSourceParams::<u8> {
                    data: vec![],
                    result_descriptor: RasterResultDescriptor {
                        data_type: RasterDataType::U8,
                        spatial_reference: SpatialReference::epsg_4326().into(),
                        measurement: Measurement::Continuous(ContinuousMeasurement {
                            measurement: "radiation".to_string(),
                            unit: None,
                        }),
                        time: None,
                        bbox: None,
                        resolution: None,
                    },
                },
            }
            .boxed()
            .into(),
        };

        let id = ctx
            .workflow_registry_ref()
            .register(workflow.clone())
            .await
            .unwrap();

        let req = test::TestRequest::get()
            .uri(&format!("/workflow/{}/metadata", id))
            .append_header((header::AUTHORIZATION, Bearer::new(session_id.to_string())));
        let res = send_test_request(req, ctx).await;

        let res_status = res.status();
        let res_body = read_body_string(res).await;
        assert_eq!(res_status, 200, "{:?}", res_body);

        assert_eq!(
            serde_json::from_str::<serde_json::Value>(&res_body).unwrap(),
            serde_json::json!({
                "type": "raster",
                "dataType": "U8",
                "spatialReference": "EPSG:4326",
                "measurement": {
                    "type": "continuous",
                    "measurement": "radiation",
                    "unit": null
                },
                "time": null,
                "bbox": null,
                "resolution": null
            })
        );
    }

    #[tokio::test]
    async fn metadata_invalid_method() {
        check_allowed_http_methods(vector_metadata_test_helper, &[Method::GET]).await;
    }

    #[tokio::test]
    async fn metadata_missing_header() {
        let ctx = InMemoryContext::test_default();

        let workflow = Workflow {
            operator: MockFeatureCollectionSource::single(
                MultiPointCollection::from_data(
                    MultiPoint::many(vec![(0.0, 0.1)]).unwrap(),
                    vec![TimeInterval::default()],
                    [
                        ("foo".to_string(), FeatureData::Float(vec![42.0])),
                        ("bar".to_string(), FeatureData::Int(vec![23])),
                    ]
                    .iter()
                    .cloned()
                    .collect(),
                )
                .unwrap(),
            )
            .boxed()
            .into(),
        };

        let id = ctx
            .workflow_registry_ref()
            .register(workflow.clone())
            .await
            .unwrap();

        let req = test::TestRequest::get().uri(&format!("/workflow/{}/metadata", id));
        let res = send_test_request(req, ctx).await;

        ErrorResponse::assert(
            res,
            401,
            "MissingAuthorizationHeader",
            "Header with authorization token not provided.",
        )
        .await;
    }

    #[tokio::test]
    async fn plot_metadata() {
        let ctx = InMemoryContext::test_default();

        let session_id = ctx.default_session_ref().await.id();

        let workflow = Workflow {
            operator: Statistics {
                params: StatisticsParams {
                    column_names: vec![],
                },
                sources: MultipleRasterOrSingleVectorSource {
                    source: Raster(vec![]),
                },
            }
            .boxed()
            .into(),
        };

        let id = ctx
            .workflow_registry_ref()
            .register(workflow.clone())
            .await
            .unwrap();

        let req = test::TestRequest::get()
            .uri(&format!("/workflow/{}/metadata", id))
            .append_header((header::AUTHORIZATION, Bearer::new(session_id.to_string())));
        let res = send_test_request(req, ctx).await;

        let res_status = res.status();
        let res_body = read_body_string(res).await;
        assert_eq!(res_status, 200, "{:?}", res_body);

        assert_eq!(
            serde_json::from_str::<serde_json::Value>(&res_body).unwrap(),
            serde_json::json!({
                "type": "plot",
                "spatialReference": "",
                "time": null,
                "bbox": null
            })
        );
    }

    #[tokio::test]
    async fn provenance() {
        let ctx = InMemoryContext::test_default();

        let session_id = ctx.default_session_ref().await.id();

        let dataset = add_ndvi_to_datasets(&ctx).await;

        let workflow = Workflow {
            operator: TypedOperator::Raster(
                GdalSource {
                    params: GdalSourceParameters {
                        data: dataset.into(),
                    },
                }
                .boxed(),
            ),
        };

        let id = ctx
            .workflow_registry_ref()
            .register(workflow.clone())
            .await
            .unwrap();

        let req = test::TestRequest::get()
            .uri(&format!("/workflow/{}/provenance", id))
            .append_header((header::AUTHORIZATION, Bearer::new(session_id.to_string())));
        let res = send_test_request(req, ctx).await;

        let res_status = res.status();
        let res_body = read_body_string(res).await;
        assert_eq!(res_status, 200, "{:?}", res_body);

        assert_eq!(
            serde_json::from_str::<serde_json::Value>(&res_body).unwrap(),
            serde_json::json!([{
                "data": {
                    "type": "internal",
                    "datasetId": dataset.to_string()
                },
                "provenance": {
                    "citation": "Sample Citation",
                    "license": "Sample License",
                    "uri": "http://example.org/"
                }
            }])
        );
    }

    #[tokio::test]
    #[allow(clippy::too_many_lines)]
    async fn dataset_from_workflow() {
        let exe_ctx_tiling_spec = TilingSpecification {
            origin_coordinate: (0., 0.).into(),
            tile_size_in_pixels: GridShape::new([600, 600]),
        };

        // override the pixel size since this test was designed for 600 x 600 pixel tiles
        let ctx = InMemoryContext::new_with_context_spec(
            exe_ctx_tiling_spec,
            TestDefault::test_default(),
        );

        let session_id = ctx.default_session_ref().await.id();

        let dataset = add_ndvi_to_datasets(&ctx).await;

        let workflow = Workflow {
            operator: TypedOperator::Raster(
                GdalSource {
                    params: GdalSourceParameters {
                        data: dataset.into(),
                    },
                }
                .boxed(),
            ),
        };

        let workflow_id = ctx
            .workflow_registry_ref()
            .register(workflow)
            .await
            .unwrap();

        // create dataset from workflow
        let req = test::TestRequest::post()
            .uri(&format!("/datasetFromWorkflow/{}", workflow_id))
            .append_header((header::AUTHORIZATION, Bearer::new(session_id.to_string())))
            .append_header((header::CONTENT_TYPE, mime::APPLICATION_JSON))
            .set_payload(
                r#"{
                "name": "foo",
                "description": null,
                "query": {
                    "spatialBounds": {
                        "upperLeftCoordinate": {
                            "x": -10.0,
                            "y": 80.0
                        },
                        "lowerRightCoordinate": {
                            "x": 50.0,
                            "y": 20.0
                        }
                    },
                    "timeInterval": {
                        "start": 1388534400000,
                        "end": 1388534401000
                    },
                    "spatialResolution": {
                        "x": 0.1,
                        "y": 0.1
                    }
                }
            }"#,
            );
        let res = send_test_request(req, ctx.clone()).await;

        assert_eq!(res.status(), 200);

        let response: RasterDatasetFromWorkflowResult = test::read_body_json(res).await;
        // automatically deletes uploads on drop
        let _test_uploads = TestDataUploads {
            uploads: vec![response.upload],
        };

        let dataset_id: geoengine_datatypes::dataset::DatasetId = response.dataset.into();
        // query the newly created dataset
        let op = GdalSource {
            params: GdalSourceParameters {
                data: dataset_id.into(),
            },
        }
        .boxed();

        let session = ctx.default_session_ref().await.clone();
        let exe_ctx = ctx.execution_context(session.clone()).unwrap();

        let o = op.initialize(&exe_ctx).await.unwrap();

        let query_ctx = ctx.query_context(session.clone()).unwrap();
        let query_rect = RasterQueryRectangle {
            spatial_bounds: SpatialPartition2D::new((-10., 80.).into(), (50., 20.).into()).unwrap(),
            time_interval: TimeInterval::new_unchecked(1_388_534_400_000, 1_388_534_400_000 + 1000),
            spatial_resolution: SpatialResolution::zero_point_one(),
        };

        let processor = o.query_processor().unwrap().get_u8().unwrap();

        let mut result = raster_stream_to_geotiff_bytes(
            processor,
            query_rect,
            query_ctx,
            GdalGeoTiffDatasetMetadata {
                no_data_value: Some(0.),
                spatial_reference: SpatialReference::epsg_4326(),
            },
            GdalGeoTiffOptions {
                compression_num_threads: get_config_element::<crate::util::config::Gdal>()
                    .unwrap()
                    .compression_num_threads,
                as_cog: false,
                force_big_tiff: false,
            },
            None,
            Box::pin(futures::future::pending()),
            exe_ctx.tiling_specification(),
        )
        .await
        .unwrap();

        assert_eq!(result.len(), 1);

        assert_eq!(
            include_bytes!("../../../test_data/raster/geotiff_from_stream_compressed.tiff")
                as &[u8],
            result.pop().expect("result length should be 1")
        );
    }

    #[tokio::test]
    async fn it_does_not_register_invalid_workflow() {
        let ctx = InMemoryContext::test_default();
        let session_id = ctx.default_session_ref().await.id();

        let workflow = json!({
          "type": "Vector",
          "operator": {
            "type": "Reprojection",
            "params": {
              "targetSpatialReference": "EPSG:4326"
            },
            "sources": {
              "source": {
                "type": "GdalSource",
                "params": {
                  "data": {
                    "type": "internal",
                    "datasetId": "36574dc3-560a-4b09-9d22-d5945f2b8093"
                  }
                }
              }
            }
          }
        });

        let req = test::TestRequest::post()
            .uri("/workflow")
            .append_header((header::AUTHORIZATION, Bearer::new(session_id.to_string())))
            .append_header((header::CONTENT_TYPE, mime::APPLICATION_JSON))
            .set_payload(workflow.to_string());
        let res = send_test_request(req, ctx.clone()).await;

        assert_eq!(res.status(), 400);

        let res_body = read_body_string(res).await;
        assert_eq!(
            res_body,
            json!({"error": "Operator", "message": "Operator: Invalid operator type: expected Vector found Raster"}).to_string()
        );
    }

    #[tokio::test]
    #[allow(clippy::too_many_lines)]
    async fn test_download_all_metadata_zip() {
        fn zip_file_to_json(mut zip_file: ZipFile) -> serde_json::Value {
            let mut bytes = Vec::new();
            zip_file.read_to_end(&mut bytes).unwrap();

            serde_json::from_slice(&bytes).unwrap()
        }

        let exe_ctx_tiling_spec = TilingSpecification {
            origin_coordinate: (0., 0.).into(),
            tile_size_in_pixels: GridShape::new([600, 600]),
        };

        // override the pixel size since this test was designed for 600 x 600 pixel tiles
        let ctx = InMemoryContext::new_with_context_spec(
            exe_ctx_tiling_spec,
            TestDefault::test_default(),
        );

        let session_id = ctx.default_session_ref().await.id();

        let dataset = add_ndvi_to_datasets(&ctx).await;

        let workflow = Workflow {
            operator: TypedOperator::Raster(
                GdalSource {
                    params: GdalSourceParameters {
                        data: dataset.into(),
                    },
                }
                .boxed(),
            ),
        };

        let workflow_id = ctx
            .workflow_registry_ref()
            .register(workflow)
            .await
            .unwrap();

        // create dataset from workflow
        let req = test::TestRequest::get()
            .uri(&format!("/workflow/{workflow_id}/allMetadata/zip"))
            .append_header((header::AUTHORIZATION, Bearer::new(session_id.to_string())));
        let res = send_test_request(req, ctx.clone()).await;

        assert_eq!(res.status(), 200);

        let zip_bytes = test::read_body(res).await;

        let mut zip = ZipArchive::new(Cursor::new(zip_bytes)).unwrap();

        assert_eq!(zip.len(), 3);

        assert_eq!(
            zip_file_to_json(zip.by_name("workflow.json").unwrap()),
            serde_json::json!({
                "type": "Raster",
                "operator": {
                    "type": "GdalSource",
                    "params": {
                        "data": {
                            "type": "internal",
                            "datasetId": dataset
                        }
                    }
                }
            })
        );

        assert_eq!(
            zip_file_to_json(zip.by_name("metadata.json").unwrap()),
            serde_json::json!({
                "type": "raster",
                "dataType": "U8",
                "spatialReference": "EPSG:4326",
                "measurement": {
                    "type": "unitless"
                },
                "time": {
                    "start": 1_388_534_400_000_i64,
                    "end": 1_404_172_800_000_i64,
                },
                "bbox": {
                    "upperLeftCoordinate": {
                        "x": -180.0,
                        "y": 90.0,
                    },
                    "lowerRightCoordinate": {
                        "x": 180.0,
                        "y": -90.0
                    }
                },
                "resolution": {
                    "x": 0.1,
                    "y": 0.1
                }
            })
        );

        assert_eq!(
            zip_file_to_json(zip.by_name("citation.json").unwrap()),
            serde_json::json!([{
                "data": {
                    "type": "internal",
                    "datasetId": dataset
                },
                "provenance": {
                    "citation": "Sample Citation",
                    "license": "Sample License",
                    "uri": "http://example.org/"
                }
            }])
        );
    }

    #[tokio::test]
    #[allow(clippy::too_many_lines)]
    async fn dataset_from_workflow_task_success() {
        let exe_ctx_tiling_spec = TilingSpecification {
            origin_coordinate: (0., 0.).into(),
            tile_size_in_pixels: GridShape::new([600, 600]),
        };

        // override the pixel size since this test was designed for 600 x 600 pixel tiles
        let ctx = InMemoryContext::new_with_context_spec(
            exe_ctx_tiling_spec,
            TestDefault::test_default(),
        );

        let session_id = ctx.default_session_ref().await.id();

        let dataset = add_ndvi_to_datasets(&ctx).await;

        let workflow = Workflow {
            operator: TypedOperator::Raster(
                GdalSource {
                    params: GdalSourceParameters {
                        data: dataset.into(),
                    },
                }
                .boxed(),
            ),
        };

        let workflow_id = ctx
            .workflow_registry_ref()
            .register(workflow)
            .await
            .unwrap();

        // create dataset from workflow
        let req = test::TestRequest::post()
            .uri(&format!("/datasetFromWorkflowTask/{}", workflow_id))
            .append_header((header::AUTHORIZATION, Bearer::new(session_id.to_string())))
            .append_header((header::CONTENT_TYPE, mime::APPLICATION_JSON))
            .set_payload(
                r#"{
                "name": "foo",
                "description": null,
                "query": {
                    "spatialBounds": {
                        "upperLeftCoordinate": {
                            "x": -10.0,
                            "y": 80.0
                        },
                        "lowerRightCoordinate": {
                            "x": 50.0,
                            "y": 20.0
                        }
                    },
                    "timeInterval": {
                        "start": 1388534400000,
                        "end": 1388534401000
                    },
                    "spatialResolution": {
                        "x": 0.1,
                        "y": 0.1
                    }
                }
            }"#,
            );
        let res = send_test_request(req, ctx.clone()).await;

        assert_eq!(res.status(), 200, "{:?}", res.response());

        let task_response =
            serde_json::from_str::<TaskResponse>(&read_body_string(res).await).unwrap();

        wait_for_task_to_finish(ctx.tasks(), task_response.task_id).await;

        let status = ctx.tasks().status(task_response.task_id).await.unwrap();

        let response = if let TaskStatus::Completed { info, .. } = status {
            info.as_any_arc()
                .downcast::<RasterDatasetFromWorkflowResult>()
                .unwrap()
                .as_ref()
                .clone()
        } else {
            panic!("Task must be completed");
        };

        // automatically deletes uploads on drop
        let _test_uploads = TestDataUploads {
            uploads: vec![response.upload],
        };

        let dataset_id: geoengine_datatypes::dataset::DatasetId = response.dataset.into();
        // query the newly created dataset
        let op = GdalSource {
            params: GdalSourceParameters {
                data: dataset_id.into(),
            },
        }
        .boxed();

        let session = ctx.default_session_ref().await.clone();
        let exe_ctx = ctx.execution_context(session.clone()).unwrap();

        let o = op.initialize(&exe_ctx).await.unwrap();

        let query_ctx = ctx.query_context(session.clone()).unwrap();
        let query_rect = RasterQueryRectangle {
            spatial_bounds: SpatialPartition2D::new((-10., 80.).into(), (50., 20.).into()).unwrap(),
            time_interval: TimeInterval::new_unchecked(1_388_534_400_000, 1_388_534_400_000 + 1000),
            spatial_resolution: SpatialResolution::zero_point_one(),
        };

        let processor = o.query_processor().unwrap().get_u8().unwrap();

        let mut result = raster_stream_to_geotiff_bytes(
            processor,
            query_rect,
            query_ctx,
            GdalGeoTiffDatasetMetadata {
                no_data_value: Some(0.),
                spatial_reference: SpatialReference::epsg_4326(),
            },
            GdalGeoTiffOptions {
                compression_num_threads: get_config_element::<crate::util::config::Gdal>()
                    .unwrap()
                    .compression_num_threads,
                as_cog: false,
                force_big_tiff: false,
            },
            None,
            Box::pin(futures::future::pending()),
        )
        .await
        .unwrap();

        assert_eq!(1, result.len());

        assert_eq!(
            include_bytes!("../../../test_data/raster/geotiff_from_stream_compressed.tiff")
                as &[u8],
            result.pop().expect("result should have length 1")
        );
    }

    #[tokio::test]
    #[allow(clippy::too_many_lines)]
    async fn dataset_from_workflow_task_failure() {
        let exe_ctx_tiling_spec = TilingSpecification {
            origin_coordinate: (0., 0.).into(),
            tile_size_in_pixels: GridShape::new([600, 600]),
        };

        // override the pixel size since this test was designed for 600 x 600 pixel tiles
        let ctx = InMemoryContext::new_with_context_spec(
            exe_ctx_tiling_spec,
            TestDefault::test_default(),
        );

        let session_id = ctx.default_session_ref().await.id();

        let dataset = add_ndvi_to_datasets(&ctx).await;

        let workflow = Workflow {
            operator: TypedOperator::Raster(
                GdalSource {
                    params: GdalSourceParameters {
                        data: dataset.into(),
                    },
                }
                .boxed(),
            ),
        };

        let workflow_id = WorkflowId::from_hash(&workflow);

        // create dataset from workflow
        let req = test::TestRequest::post()
            .uri(&format!("/datasetFromWorkflowTask/{}", workflow_id))
            .append_header((header::AUTHORIZATION, Bearer::new(session_id.to_string())))
            .append_header((header::CONTENT_TYPE, mime::APPLICATION_JSON))
            .set_payload(
                r#"{
                "name": "foo",
                "description": null,
                "query": {
                    "spatialBounds": {
                        "upperLeftCoordinate": {
                            "x": -10.0,
                            "y": 80.0
                        },
                        "lowerRightCoordinate": {
                            "x": 50.0,
                            "y": 20.0
                        }
                    },
                    "timeInterval": {
                        "start": 1388534400000,
                        "end": 1388534401000
                    },
                    "spatialResolution": {
                        "x": 0.1,
                        "y": 0.1
                    }
                }
            }"#,
            );
        let res = send_test_request(req, ctx.clone()).await;

        assert_eq!(res.status(), 200, "{:?}", res.response());

        let task_response =
            serde_json::from_str::<TaskResponse>(&read_body_string(res).await).unwrap();

        wait_for_task_to_finish(ctx.tasks(), task_response.task_id).await;

        let status = ctx.tasks().status(task_response.task_id).await.unwrap();

        assert!(
            matches!(status, TaskStatus::Failed { error: _, clean_up } if matches!(clean_up, TaskCleanUpStatus::Completed {..}))
        ); //TODO: Consider matching error as well.
    }
}<|MERGE_RESOLUTION|>--- conflicted
+++ resolved
@@ -418,38 +418,7 @@
     fs::create_dir_all(&upload_path)
         .await
         .context(crate::error::Io)?;
-<<<<<<< HEAD
     let file_path = upload_path.clone();
-=======
-    let file_path = upload_path.join("raster.tiff");
-
-    let query_rect = info.query;
-    let query_ctx = ctx.query_context(session.clone())?;
-    let request_spatial_ref = Option::<SpatialReference>::from(result_descriptor.spatial_reference)
-        .ok_or(crate::error::Error::MissingSpatialReference)?;
-    let tile_limit = None; // TODO: set a reasonable limit or make configurable?
-
-    // build the geotiff
-    call_on_generic_raster_processor_gdal_types!(processor, p => raster_stream_to_geotiff(
-            &file_path,
-            p,
-            query_rect,
-            query_ctx,
-            GdalGeoTiffDatasetMetadata {
-                no_data_value: Default::default(), // TODO: decide how to handle the no data here
-                spatial_reference: request_spatial_ref,
-            },
-            GdalGeoTiffOptions {
-                compression_num_threads: get_config_element::<crate::util::config::Gdal>()?.compression_num_threads,
-                as_cog: info.as_cog,
-                force_big_tiff: false,
-            },
-            tile_limit,
-            Box::pin(futures::future::pending()), // datasets shall continue to be built in the background and not cancelled
-            execution_context.tiling_specification(),
-        ).await)?
-    .map_err(crate::error::Error::from)?;
->>>>>>> 5446613e
 
     let task = RasterDatasetFromWorkflowTask {
         id,
@@ -569,6 +538,7 @@
             },
             tile_limit,
             Box::pin(futures::future::pending()), // datasets shall continue to be built in the background and not cancelled
+            execution_context.tiling_specification(),
         ).await)?
             .map_err(crate::error::Error::from)?;
 
