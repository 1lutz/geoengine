use std::time::Duration;

use crate::api::model::datatypes::TimeInterval;
use crate::error;
use crate::error::Result;
use crate::handlers::Context;
use crate::ogc::util::{parse_bbox, parse_time};
use crate::util::config;
use crate::util::parsing::parse_spatial_resolution;
use crate::util::server::connection_closed;
use crate::workflows::registry::WorkflowRegistry;
use crate::workflows::workflow::WorkflowId;
use actix_web::{web, FromRequest, HttpRequest, Responder};
use geoengine_datatypes::operations::reproject::reproject_query;
use geoengine_datatypes::plots::PlotOutputFormat;
use geoengine_datatypes::primitives::{BoundingBox2D, SpatialResolution, VectorQueryRectangle};
use geoengine_datatypes::spatial_reference::SpatialReference;
use geoengine_operators::engine::{QueryContext, ResultDescriptor, TypedPlotQueryProcessor};
use geoengine_operators::util::abortable_query_execution;
use serde::{Deserialize, Serialize};
use snafu::ResultExt;
use uuid::Uuid;

pub(crate) fn init_plot_routes<C>(cfg: &mut web::ServiceConfig)
where
    C: Context,
    C::Session: FromRequest,
{
    cfg.service(web::resource("/plot/{id}").route(web::get().to(get_plot_handler::<C>)));
}

#[derive(Debug, Clone, PartialEq, Deserialize, Serialize)]
#[serde(rename_all = "camelCase")]
pub(crate) struct GetPlot {
    #[serde(deserialize_with = "parse_bbox")]
    pub bbox: BoundingBox2D,
    pub crs: Option<SpatialReference>,
    #[serde(deserialize_with = "parse_time")]
    pub time: TimeInterval,
    #[serde(deserialize_with = "parse_spatial_resolution")]
    pub spatial_resolution: SpatialResolution,
}

/// Generates a [plot](WrappedPlotOutput).
///
/// # Example
///
/// 1. Create a statistics workflow.
///
/// ```text
/// POST /workflow
/// Authorization: Bearer 4f0d02f9-68e8-46fb-9362-80f862b7db54
///
/// {
///   "type": "Plot",
///   "operator": {
///     "type": "Statistics",
///     "params": {},
///     "rasterSources": [
///       {
///         "type": "MockRasterSource",
///         "params": {
///           "data": [
///             {
///               "time": {
///                 "start": -8334632851200000,
///                 "end": 8210298412799999
///               },
///               "tilePosition": [0, 0],
///               "globalGeoTransform": {
///                 "originCoordinate": { "x": 0.0, "y": 0.0 },
///                 "xPixelSize": 1.0,
///                 "yPixelSize": -1.0
///               },
///               "gridArray": {
///                 "shape": {
///                   "shapeArray": [3, 2]
///                 },
///                 "data": [1, 2, 3, 4, 5, 6]
///               }
///             }
///           ],
///           "resultDescriptor": {
///             "dataType": "U8",
///             "spatialReference": "EPSG:4326",
///             "measurement": "unitless"
///           }
///         }
///       }
///     ],
///     "vectorSources": []
///   }
/// }
/// ```
/// Response:
/// ```text
/// {
///   "id": "504ed8a4-e0a4-5cef-9f91-b2ffd4a2b56b"
/// }
/// ```
///
/// 2. Generate the plot.
/// ```text
/// GET /plot/504ed8a4-e0a4-5cef-9f91-b2ffd4a2b56b?bbox=-180,-90,180,90&crs=EPSG:4326&time=2020-01-01T00%3A00%3A00.0Z&spatialResolution=0.1,0.1
/// Authorization: Bearer 4f0d02f9-68e8-46fb-9362-80f862b7db54
/// ```
/// Response:
/// ```text
/// {
///   "outputFormat": "JsonPlain",
///   "plotType": "Statistics",
///   "data": [
///     {
///       "pixelCount": 6,
///       "nanCount": 0,
///       "min": 1.0,
///       "max": 6.0,
///       "mean": 3.5,
///       "stddev": 1.707825127659933
///     }
///   ]
/// }
/// ```
async fn get_plot_handler<C: Context>(
    req: HttpRequest,
    id: web::Path<Uuid>,
    params: web::Query<GetPlot>,
    session: C::Session,
    ctx: web::Data<C>,
) -> Result<impl Responder> {
    let conn_closed = connection_closed(
        &req,
        config::get_config_element::<config::Plots>()?
            .request_timeout_seconds
            .map(Duration::from_secs),
    );

    let workflow = ctx
        .workflow_registry_ref()
        .load(&WorkflowId(id.into_inner()))
        .await?;

    let operator = workflow.operator.get_plot().context(error::Operator)?;

    let execution_context = ctx.execution_context(session.clone())?;

    let initialized = operator
        .initialize(&execution_context)
        .await
        .context(error::Operator)?;

    // handle request and workflow crs matching
    let workflow_spatial_ref: Option<SpatialReference> =
        initialized.result_descriptor().spatial_reference().into();
    let workflow_spatial_ref = workflow_spatial_ref.ok_or(error::Error::InvalidSpatialReference)?;

    // TODO: use a default spatial reference if it is not set?
    let request_spatial_ref: SpatialReference =
        params.crs.ok_or(error::Error::MissingSpatialReference)?;

    let query_rect = VectorQueryRectangle {
        spatial_bounds: params.bbox,
        time_interval: params.time.into(),
        spatial_resolution: params.spatial_resolution,
    };

    let query_rect = if request_spatial_ref == workflow_spatial_ref {
        Some(query_rect)
    } else {
        reproject_query(query_rect, workflow_spatial_ref, request_spatial_ref)
            .map_err(From::from)
            .context(error::Operator)?
    };

    let query_rect = match query_rect {
        Some(query_rect) => query_rect,
        None => {
            return Err(error::Error::UnresolvableQueryBoundingBox2DInSrs {
                query_bbox: params.bbox.into(),
                query_srs: workflow_spatial_ref.into(),
            })
        }
    };

    let processor = initialized.query_processor().context(error::Operator)?;

<<<<<<< HEAD
    let query_ctx = ctx.query_context(session)?;
=======
    let mut query_ctx = ctx.query_context()?;

    let query_abort_trigger = query_ctx.abort_trigger()?;
>>>>>>> 7c7bac21

    let output_format = PlotOutputFormat::from(&processor);
    let plot_type = processor.plot_type();

    let data = match processor {
        TypedPlotQueryProcessor::JsonPlain(processor) => {
            let json = processor.plot_query(query_rect, &query_ctx);
            let result = abortable_query_execution(json, conn_closed, query_abort_trigger).await;
            result.context(error::Operator)?
        }
        TypedPlotQueryProcessor::JsonVega(processor) => {
            let chart = processor.plot_query(query_rect, &query_ctx);
            let chart = abortable_query_execution(chart, conn_closed, query_abort_trigger).await;
            let chart = chart.context(error::Operator)?;

            serde_json::to_value(&chart).context(error::SerdeJson)?
        }
        TypedPlotQueryProcessor::ImagePng(processor) => {
            let png_bytes = processor.plot_query(query_rect, &query_ctx);
            let png_bytes =
                abortable_query_execution(png_bytes, conn_closed, query_abort_trigger).await;
            let png_bytes = png_bytes.context(error::Operator)?;

            let data_uri = format!("data:image/png;base64,{}", base64::encode(png_bytes));

            serde_json::to_value(&data_uri).context(error::SerdeJson)?
        }
    };

    let output = WrappedPlotOutput {
        output_format,
        plot_type,
        data,
    };

    Ok(web::Json(output))
}

#[derive(Debug, Clone, PartialEq, Eq, Serialize)]
#[serde(rename_all = "camelCase")]
struct WrappedPlotOutput {
    output_format: PlotOutputFormat,
    plot_type: &'static str,
    data: serde_json::Value,
}

#[cfg(test)]
mod tests {
    use super::*;
    use crate::contexts::{InMemoryContext, Session, SimpleContext};
    use crate::util::tests::{
        check_allowed_http_methods, read_body_json, read_body_string, send_test_request,
    };
    use crate::workflows::workflow::Workflow;
    use actix_web;
    use actix_web::dev::ServiceResponse;
    use actix_web::http::{header, Method};
    use actix_web_httpauth::headers::authorization::Bearer;
    use geoengine_datatypes::primitives::{DateTime, Measurement};
    use geoengine_datatypes::raster::{
        Grid2D, RasterDataType, RasterTile2D, TileInformation, TilingSpecification,
    };
    use geoengine_datatypes::spatial_reference::SpatialReference;
    use geoengine_datatypes::util::test::TestDefault;
    use geoengine_operators::engine::{
        ChunkByteSize, PlotOperator, RasterOperator, RasterResultDescriptor,
    };
    use geoengine_operators::mock::{MockRasterSource, MockRasterSourceParams};
    use geoengine_operators::plot::{
        Histogram, HistogramBounds, HistogramParams, Statistics, StatisticsParams,
    };
    use serde_json::{json, Value};

    fn example_raster_source() -> Box<dyn RasterOperator> {
        MockRasterSource {
            params: MockRasterSourceParams {
                data: vec![RasterTile2D::new_with_tile_info(
                    geoengine_datatypes::primitives::TimeInterval::default(),
                    TileInformation {
                        global_geo_transform: TestDefault::test_default(),
                        global_tile_position: [0, 0].into(),
                        tile_size_in_pixels: [3, 2].into(),
                    },
                    Grid2D::new([3, 2].into(), vec![1, 2, 3, 4, 5, 6])
                        .unwrap()
                        .into(),
                )],
                result_descriptor: RasterResultDescriptor {
                    data_type: RasterDataType::U8,
                    spatial_reference: SpatialReference::epsg_4326().into(),
                    measurement: Measurement::Unitless,
                    time: None,
                    bbox: None,
                    resolution: None,
                },
            },
        }
        .boxed()
    }

    #[tokio::test]
    async fn json() {
        let tiling_specification = TilingSpecification::new([0.0, 0.0].into(), [3, 2].into());
        let ctx = InMemoryContext::new_with_context_spec(
            tiling_specification,
            ChunkByteSize::test_default(),
        );
        let session_id = ctx.default_session_ref().await.id();

        let workflow = Workflow {
            operator: Statistics {
                params: StatisticsParams {
                    column_names: vec![],
                },
                sources: vec![example_raster_source()].into(),
            }
            .boxed()
            .into(),
        };

        let id = ctx
            .workflow_registry_ref()
            .register(workflow)
            .await
            .unwrap();

        let params = &[
            ("bbox", "0,-0.3,0.2,0"),
            ("crs", "EPSG:4326"),
            ("time", "2020-01-01T00:00:00.0Z"),
            ("spatialResolution", "0.1,0.1"),
        ];
        let req = actix_web::test::TestRequest::get()
            .uri(&format!(
                "/plot/{}?{}",
                id,
                &serde_urlencoded::to_string(params).unwrap()
            ))
            .append_header((header::AUTHORIZATION, Bearer::new(session_id.to_string())));
        let res = send_test_request(req, ctx).await;

        assert_eq!(res.status(), 200);

        assert_eq!(
            read_body_json(res).await,
            json!({
                "outputFormat": "JsonPlain",
                "plotType": "Statistics",
                "data": {
                    "Raster-1": {
                        "valueCount": 6,
                        "validCount": 6,
                        "min": 1.0,
                        "max": 6.0,
                        "mean": 3.5,
                        "stddev": 1.707_825_127_659_933
                    }
                }
            })
        );
    }

    #[tokio::test]
    async fn json_vega() {
        let tiling_specification = TilingSpecification::new([0.0, 0.0].into(), [3, 2].into());
        let ctx = InMemoryContext::new_with_context_spec(
            tiling_specification,
            ChunkByteSize::test_default(),
        );
        let session_id = ctx.default_session_ref().await.id();

        let workflow = Workflow {
            operator: Histogram {
                params: HistogramParams {
                    column_name: None,
                    bounds: HistogramBounds::Values {
                        min: 0.0,
                        max: 10.0,
                    },
                    buckets: Some(4),
                    interactive: false,
                },
                sources: example_raster_source().into(),
            }
            .boxed()
            .into(),
        };

        let id = ctx.workflow_registry().register(workflow).await.unwrap();

        let params = &[
            ("bbox", "0,-0.3,0.2,0"),
            ("crs", "EPSG:4326"),
            ("time", "2020-01-01T00:00:00.0Z"),
            ("spatialResolution", "0.1,0.1"),
        ];
        let req = actix_web::test::TestRequest::get()
            .uri(&format!(
                "/plot/{}?{}",
                id,
                &serde_urlencoded::to_string(params).unwrap()
            ))
            .append_header((header::AUTHORIZATION, Bearer::new(session_id.to_string())));
        let res = send_test_request(req, ctx).await;

        assert_eq!(res.status(), 200);

        let response = serde_json::from_str::<Value>(&read_body_string(res).await).unwrap();

        assert_eq!(response["outputFormat"], "JsonVega");
        assert_eq!(response["plotType"], "Histogram");
        assert!(response["plotType"]["metadata"].is_null());

        let vega_json: Value =
            serde_json::from_str(response["data"]["vegaString"].as_str().unwrap()).unwrap();

        assert_eq!(
            vega_json,
            json!({
                "$schema": "https://vega.github.io/schema/vega-lite/v4.json",
                "data": {
                    "values": [{
                        "binStart": 0.0,
                        "binEnd": 2.5,
                        "Frequency": 2
                    }, {
                        "binStart": 2.5,
                        "binEnd": 5.0,
                        "Frequency": 2
                    }, {
                        "binStart": 5.0,
                        "binEnd": 7.5,
                        "Frequency": 2
                    }, {
                        "binStart": 7.5,
                        "binEnd": 10.0,
                        "Frequency": 0
                    }]
                },
                "mark": "bar",
                "encoding": {
                    "x": {
                        "field": "binStart",
                        "bin": {
                            "binned": true,
                            "step": 2.5
                        },
                        "axis": {
                            "title": ""
                        }
                    },
                    "x2": {
                        "field": "binEnd"
                    },
                    "y": {
                        "field": "Frequency",
                        "type": "quantitative"
                    }
                }
            })
        );
    }

    #[test]
    fn deserialize_get_plot() {
        let params = &[
            ("bbox", "-180,-90,180,90"),
            ("crs", "EPSG:4326"),
            ("time", "2020-01-01T00:00:00.0Z"),
            ("spatialResolution", "0.1,0.1"),
        ];

        assert_eq!(
            serde_urlencoded::from_str::<GetPlot>(&serde_urlencoded::to_string(params).unwrap())
                .unwrap(),
            GetPlot {
                bbox: BoundingBox2D::new((-180., -90.).into(), (180., 90.).into()).unwrap(),
                crs: SpatialReference::epsg_4326().into(),
                time: geoengine_datatypes::primitives::TimeInterval::new(
                    DateTime::new_utc(2020, 1, 1, 0, 0, 0),
                    DateTime::new_utc(2020, 1, 1, 0, 0, 0),
                )
                .unwrap()
                .into(),
                spatial_resolution: SpatialResolution::zero_point_one(),
            }
        );
    }

    #[tokio::test]
    async fn check_request_types() {
        async fn get_workflow_json(method: Method) -> ServiceResponse {
            let ctx = InMemoryContext::test_default();
            let session_id = ctx.default_session_ref().await.id();

            let workflow = Workflow {
                operator: Statistics {
                    params: StatisticsParams {
                        column_names: vec![],
                    },
                    sources: vec![example_raster_source()].into(),
                }
                .boxed()
                .into(),
            };

            let id = ctx
                .workflow_registry_ref()
                .register(workflow)
                .await
                .unwrap();

            let params = &[
                ("bbox", "-180,-90,180,90"),
                ("time", "2020-01-01T00:00:00.0Z"),
                ("spatial_resolution", "0.1,0.1"),
            ];
            let req = actix_web::test::TestRequest::default()
                .method(method)
                .uri(&format!(
                    "/plot/{}?{}",
                    id,
                    &serde_urlencoded::to_string(params).unwrap()
                ))
                .append_header((header::AUTHORIZATION, Bearer::new(session_id.to_string())));
            send_test_request(req, ctx).await
        }

        check_allowed_http_methods(get_workflow_json, &[Method::GET]).await;
    }
}<|MERGE_RESOLUTION|>--- conflicted
+++ resolved
@@ -184,13 +184,9 @@
 
     let processor = initialized.query_processor().context(error::Operator)?;
 
-<<<<<<< HEAD
-    let query_ctx = ctx.query_context(session)?;
-=======
-    let mut query_ctx = ctx.query_context()?;
+    let mut query_ctx = ctx.query_context(session)?;
 
     let query_abort_trigger = query_ctx.abort_trigger()?;
->>>>>>> 7c7bac21
 
     let output_format = PlotOutputFormat::from(&processor);
     let plot_type = processor.plot_type();
