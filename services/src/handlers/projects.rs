--- conflicted
+++ resolved
@@ -23,18 +23,11 @@
     create: CreateProject,
 ) -> Result<impl warp::Reply, warp::Rejection> {
     let create = create.validated()?;
-<<<<<<< HEAD
-    let id = project_db
-        .write()
-        .await
-        .create(session.user, create)
-        .await?;
-=======
     let id = ctx
         .project_db_ref_mut()
         .await
-        .create(ctx.session()?.user, create);
->>>>>>> d504aac8
+        .create(ctx.session()?.user, create)
+        .await?;
     Ok(warp::reply::json(&id))
 }
 
@@ -54,14 +47,11 @@
     options: ProjectListOptions,
 ) -> Result<impl warp::Reply, warp::Rejection> {
     let options = options.validated()?;
-<<<<<<< HEAD
-    let listing = project_db.read().await.list(session.user, options).await;
-=======
     let listing = ctx
         .project_db_ref()
         .await
-        .list(ctx.session()?.user, options);
->>>>>>> d504aac8
+        .list(ctx.session()?.user, options)
+        .await;
     Ok(warp::reply::json(&listing))
 }
 
@@ -88,12 +78,8 @@
     let id = ctx
         .project_db_ref()
         .await
-<<<<<<< HEAD
-        .load(session.user, project, version)
+        .load(ctx.session()?.user, project, version)
         .await?;
-=======
-        .load(ctx.session()?.user, project, version)?;
->>>>>>> d504aac8
     Ok(warp::reply::json(&id))
 }
 
@@ -113,17 +99,10 @@
     update: UpdateProject,
 ) -> Result<impl warp::Reply, warp::Rejection> {
     let update = update.validated()?;
-<<<<<<< HEAD
-    project_db
-        .write()
-        .await
-        .update(session.user, update)
-        .await?;
-=======
     ctx.project_db_ref_mut()
         .await
-        .update(ctx.session()?.user, update)?;
->>>>>>> d504aac8
+        .update(ctx.session()?.user, update)
+        .await?;
     Ok(warp::reply())
 }
 
@@ -142,17 +121,10 @@
     ctx: C,
     project: ProjectId,
 ) -> Result<impl warp::Reply, warp::Rejection> {
-<<<<<<< HEAD
-    project_db
-        .write()
-        .await
-        .delete(session.user, project)
-        .await?;
-=======
     ctx.project_db_ref_mut()
         .await
-        .delete(ctx.session()?.user, project)?;
->>>>>>> d504aac8
+        .delete(ctx.session()?.user, project)
+        .await?;
     Ok(warp::reply())
 }
 
@@ -171,18 +143,11 @@
     ctx: C,
     project: ProjectId,
 ) -> Result<impl warp::Reply, warp::Rejection> {
-<<<<<<< HEAD
-    let versions = project_db
-        .write()
-        .await
-        .versions(session.user, project)
-        .await?;
-=======
     let versions = ctx
         .project_db_ref_mut()
         .await
-        .versions(ctx.session()?.user, project)?;
->>>>>>> d504aac8
+        .versions(ctx.session()?.user, project)
+        .await?;
     Ok(warp::reply::json(&versions))
 }
 
@@ -203,12 +168,8 @@
 ) -> Result<impl warp::Reply, warp::Rejection> {
     ctx.project_db_ref_mut()
         .await
-<<<<<<< HEAD
-        .add_permission(session.user, permission)
+        .add_permission(ctx.session()?.user, permission)
         .await?;
-=======
-        .add_permission(ctx.session()?.user, permission)?;
->>>>>>> d504aac8
     Ok(warp::reply())
 }
 
@@ -229,12 +190,8 @@
 ) -> Result<impl warp::Reply, warp::Rejection> {
     ctx.project_db_ref_mut()
         .await
-<<<<<<< HEAD
-        .remove_permission(session.user, permission)
+        .remove_permission(ctx.session()?.user, permission)
         .await?;
-=======
-        .remove_permission(ctx.session()?.user, permission)?;
->>>>>>> d504aac8
     Ok(warp::reply())
 }
 
@@ -256,12 +213,8 @@
     let permissions = ctx
         .project_db_ref_mut()
         .await
-<<<<<<< HEAD
-        .list_permissions(session.user, project)
+        .list_permissions(ctx.session()?.user, project)
         .await?;
-=======
-        .list_permissions(ctx.session()?.user, project)?;
->>>>>>> d504aac8
     Ok(warp::reply::json(&permissions))
 }
 
@@ -370,16 +323,12 @@
             }
             .validated()
             .unwrap();
-<<<<<<< HEAD
-            project_db
+            ctx.project_db()
                 .write()
                 .await
                 .create(session.user, create)
                 .await
                 .unwrap();
-=======
-            ctx.project_db().write().await.create(session.user, create);
->>>>>>> d504aac8
         }
 
         let options = ProjectListOptions {
@@ -441,8 +390,8 @@
             .await
             .unwrap();
 
-<<<<<<< HEAD
-        let project = project_db
+        let project = ctx
+            .project_db()
             .write()
             .await
             .create(
@@ -458,19 +407,6 @@
             )
             .await
             .unwrap();
-=======
-        let project = ctx.project_db().write().await.create(
-            session.user,
-            CreateProject {
-                name: "Test".to_string(),
-                description: "Foo".to_string(),
-                view: STRectangle::new(0., 0., 1., 1., 0, 1).unwrap(),
-                bounds: STRectangle::new(0., 0., 1., 1., 0, 1).unwrap(),
-            }
-            .validated()
-            .unwrap(),
-        );
->>>>>>> d504aac8
 
         let res = warp::test::request()
             .method("POST")
@@ -517,8 +453,8 @@
             .await
             .unwrap();
 
-<<<<<<< HEAD
-        let project = project_db
+        let project = ctx
+            .project_db()
             .write()
             .await
             .create(
@@ -535,7 +471,7 @@
             .await
             .unwrap();
 
-        let _ = project_db
+        ctx.project_db()
             .write()
             .await
             .update(
@@ -551,34 +487,8 @@
                 .validated()
                 .unwrap(),
             )
-            .await;
-=======
-        let project = ctx.project_db().write().await.create(
-            session.user,
-            CreateProject {
-                name: "Test".to_string(),
-                description: "Foo".to_string(),
-                view: STRectangle::new(0., 0., 1., 1., 0, 1).unwrap(),
-                bounds: STRectangle::new(0., 0., 1., 1., 0, 1).unwrap(),
-            }
-            .validated()
-            .unwrap(),
-        );
-
-        let _ = ctx.project_db().write().await.update(
-            session.user,
-            UpdateProject {
-                id: project,
-                name: Some("TestUpdate".to_string()),
-                description: None,
-                layers: None,
-                view: None,
-                bounds: None,
-            }
-            .validated()
-            .unwrap(),
-        );
->>>>>>> d504aac8
+            .await
+            .unwrap();
 
         let res = warp::test::request()
             .method("POST")
@@ -651,8 +561,8 @@
             .await
             .unwrap();
 
-<<<<<<< HEAD
-        let project = project_db
+        let project = ctx
+            .project_db()
             .write()
             .await
             .create(
@@ -668,19 +578,6 @@
             )
             .await
             .unwrap();
-=======
-        let project = ctx.project_db().write().await.create(
-            session.user,
-            CreateProject {
-                name: "Test".to_string(),
-                description: "Foo".to_string(),
-                view: STRectangle::new(0., 0., 1., 1., 0, 1).unwrap(),
-                bounds: STRectangle::new(0., 0., 1., 1., 0, 1).unwrap(),
-            }
-            .validated()
-            .unwrap(),
-        );
->>>>>>> d504aac8
 
         let update = UpdateProject {
             id: project,
@@ -749,8 +646,8 @@
             .await
             .unwrap();
 
-<<<<<<< HEAD
-        let project = project_db
+        let project = ctx
+            .project_db()
             .write()
             .await
             .create(
@@ -766,19 +663,6 @@
             )
             .await
             .unwrap();
-=======
-        let project = ctx.project_db().write().await.create(
-            session.user,
-            CreateProject {
-                name: "Test".to_string(),
-                description: "Foo".to_string(),
-                view: STRectangle::new(0., 0., 1., 1., 0, 1).unwrap(),
-                bounds: STRectangle::new(0., 0., 1., 1., 0, 1).unwrap(),
-            }
-            .validated()
-            .unwrap(),
-        );
->>>>>>> d504aac8
 
         let res = warp::test::request()
             .method("POST")
@@ -841,8 +725,8 @@
             .await
             .unwrap();
 
-<<<<<<< HEAD
-        let project = project_db
+        let project = ctx
+            .project_db()
             .write()
             .await
             .create(
@@ -858,19 +742,6 @@
             )
             .await
             .unwrap();
-=======
-        let project = ctx.project_db().write().await.create(
-            session.user,
-            CreateProject {
-                name: "Test".to_string(),
-                description: "Foo".to_string(),
-                view: STRectangle::new(0., 0., 1., 1., 0, 1).unwrap(),
-                bounds: STRectangle::new(0., 0., 1., 1., 0, 1).unwrap(),
-            }
-            .validated()
-            .unwrap(),
-        );
->>>>>>> d504aac8
 
         let _ = ctx.project_db().write().await.update(
             session.user,
@@ -947,8 +818,8 @@
             .await
             .unwrap();
 
-<<<<<<< HEAD
-        let project = project_db
+        let project = ctx
+            .project_db()
             .write()
             .await
             .create(
@@ -964,19 +835,6 @@
             )
             .await
             .unwrap();
-=======
-        let project = ctx.project_db().write().await.create(
-            session.user,
-            CreateProject {
-                name: "Test".to_string(),
-                description: "Foo".to_string(),
-                view: STRectangle::new(0., 0., 1., 1., 0, 1).unwrap(),
-                bounds: STRectangle::new(0., 0., 1., 1., 0, 1).unwrap(),
-            }
-            .validated()
-            .unwrap(),
-        );
->>>>>>> d504aac8
 
         let permission = UserProjectPermission {
             user: target_user,
@@ -1050,8 +908,8 @@
             .await
             .unwrap();
 
-<<<<<<< HEAD
-        let project = project_db
+        let project = ctx
+            .project_db()
             .write()
             .await
             .create(
@@ -1067,19 +925,6 @@
             )
             .await
             .unwrap();
-=======
-        let project = ctx.project_db().write().await.create(
-            session.user,
-            CreateProject {
-                name: "Test".to_string(),
-                description: "Foo".to_string(),
-                view: STRectangle::new(0., 0., 1., 1., 0, 1).unwrap(),
-                bounds: STRectangle::new(0., 0., 1., 1., 0, 1).unwrap(),
-            }
-            .validated()
-            .unwrap(),
-        );
->>>>>>> d504aac8
 
         let permission = UserProjectPermission {
             user: target_user,
@@ -1160,8 +1005,8 @@
             .await
             .unwrap();
 
-<<<<<<< HEAD
-        let project = project_db
+        let project = ctx
+            .project_db()
             .write()
             .await
             .create(
@@ -1177,19 +1022,6 @@
             )
             .await
             .unwrap();
-=======
-        let project = ctx.project_db().write().await.create(
-            session.user,
-            CreateProject {
-                name: "Test".to_string(),
-                description: "Foo".to_string(),
-                view: STRectangle::new(0., 0., 1., 1., 0, 1).unwrap(),
-                bounds: STRectangle::new(0., 0., 1., 1., 0, 1).unwrap(),
-            }
-            .validated()
-            .unwrap(),
-        );
->>>>>>> d504aac8
 
         let permission = UserProjectPermission {
             user: target_user,
