use std::net::SocketAddr;
use std::path::PathBuf;
use std::sync::RwLock;

use crate::contexts::SessionId;
use crate::error::{self, Result};
use crate::util::parsing::{deserialize_base_url, deserialize_base_url_option};

use chrono::{DateTime, FixedOffset};
use config::{Config, Environment, File};
use geoengine_datatypes::dataset::DatasetProviderId;
use geoengine_datatypes::primitives::{TimeInstance, TimeInterval};
use geoengine_operators::util::raster_stream_to_geotiff::GdalCompressionNumThreads;
use lazy_static::lazy_static;
use serde::Deserialize;
use snafu::ResultExt;

lazy_static! {
    static ref SETTINGS: RwLock<Config> = RwLock::new({
        let mut settings = Config::default();

        let dir: PathBuf = retrieve_settings_dir().expect("settings directory must exist");

        #[cfg(test)]
        let files = ["Settings-default.toml", "Settings-test.toml"];

        #[cfg(not(test))]
        let files = ["Settings-default.toml", "Settings.toml"];

        #[allow(clippy::filter_map)]
        let files: Vec<File<_>> = files
            .iter()
            .map(|f| dir.join(f))
            .filter(|p| p.exists())
            .map(File::from)
            .collect();

        settings.merge(files).unwrap();

        // Override config with environment variables that start with `GEOENGINE_`,
        // e.g. `GEOENGINE_WEB__EXTERNAL_ADDRESS=https://path.to.geoengine.io`
        // Note: Since variables contain underscores, we need to use something different
        // for seperating groups, for instance double underscores `__`
        settings.merge(Environment::with_prefix("geoengine").separator("__")).unwrap();

        settings
    });
}

/// test may run in subdirectory
#[cfg(test)]
fn retrieve_settings_dir() -> Result<PathBuf> {
    use crate::error::Error;

    const MAX_PARENT_DIRS: usize = 1;

    let mut settings_dir = std::env::current_dir().context(error::MissingWorkingDirectory)?;

    for _ in 0..=MAX_PARENT_DIRS {
        if settings_dir.join("Settings-default.toml").exists() {
            return Ok(settings_dir);
        }

        // go to parent directory
        if !settings_dir.pop() {
            break;
        }
    }

    Err(Error::MissingSettingsDirectory)
}

#[cfg(not(test))]
fn retrieve_settings_dir() -> Result<PathBuf> {
    std::env::current_dir().context(error::MissingWorkingDirectory)
}

#[cfg(test)]
pub fn set_config<T>(key: &str, value: T) -> Result<()>
where
    T: Into<config::Value>,
{
    SETTINGS
        .write()
        .map_err(|_error| error::Error::ConfigLockFailed)?
        .set(key, value)
        .context(error::Config)?;
    Ok(())
}

pub fn get_config<'a, T>(key: &str) -> Result<T>
where
    T: Deserialize<'a>,
{
    SETTINGS
        .read()
        .map_err(|_error| error::Error::ConfigLockFailed)?
        .get::<T>(key)
        .context(error::Config)
}

pub fn get_config_element<'a, T>() -> Result<T>
where
    T: ConfigElement + Deserialize<'a>,
{
    get_config(T::KEY)
}

pub trait ConfigElement {
    const KEY: &'static str;
}

#[derive(Debug, Deserialize)]
pub struct Web {
    pub bind_address: SocketAddr,
    #[serde(deserialize_with = "deserialize_base_url_option", default)]
    pub external_address: Option<url::Url>,
    pub backend: Backend,
    pub version_api: bool,
}

impl ConfigElement for Web {
    const KEY: &'static str = "web";
}

#[derive(Debug, Deserialize)]
#[serde(rename_all = "snake_case")]
pub enum Backend {
    InMemory,
    Postgres,
}

impl ConfigElement for Backend {
    const KEY: &'static str = "backend";
}

#[derive(Debug, Deserialize)]
pub struct Postgres {
    pub host: String,
    pub port: u16,
    pub database: String,
    pub schema: String,
    pub user: String,
    pub password: String,
}

impl ConfigElement for Postgres {
    const KEY: &'static str = "postgres";
}

#[derive(Debug, Deserialize)]
pub struct ProjectService {
    pub list_limit: u32,
}

impl ConfigElement for ProjectService {
    const KEY: &'static str = "project_service";
}

#[derive(Debug, Deserialize)]
pub struct TilingSpecification {
    pub origin_coordinate_x: f64,
    pub origin_coordinate_y: f64,
    pub tile_shape_pixels_x: usize,
    pub tile_shape_pixels_y: usize,
}

impl From<TilingSpecification> for geoengine_datatypes::raster::TilingSpecification {
    fn from(ts: TilingSpecification) -> geoengine_datatypes::raster::TilingSpecification {
        geoengine_datatypes::raster::TilingSpecification {
            origin_coordinate: geoengine_datatypes::primitives::Coordinate2D::new(
                ts.origin_coordinate_x,
                ts.origin_coordinate_y,
            ),
            tile_size_in_pixels: geoengine_datatypes::raster::GridShape2D::from([
                ts.tile_shape_pixels_y,
                ts.tile_shape_pixels_x,
            ]),
        }
    }
}

impl ConfigElement for TilingSpecification {
    const KEY: &'static str = "raster.tiling_specification";
}

#[derive(Debug, Deserialize)]
pub struct QueryContext {
    pub chunk_byte_size: usize,
}

impl ConfigElement for QueryContext {
    const KEY: &'static str = "query_context";
}

#[derive(Debug, Deserialize)]
pub struct DatasetService {
    pub list_limit: u32,
}

impl ConfigElement for DatasetService {
    const KEY: &'static str = "dataset_service";
}

#[derive(Debug, Deserialize)]
pub struct Upload {
    pub path: PathBuf,
}

impl ConfigElement for Upload {
    const KEY: &'static str = "upload";
}

#[derive(Debug, Deserialize)]
pub struct Logging {
    pub log_spec: String,
    pub log_to_file: bool,
    pub filename_prefix: String,
    pub log_directory: Option<String>,
}

impl ConfigElement for Logging {
    const KEY: &'static str = "logging";
}

#[derive(Debug, Deserialize)]
#[serde(tag = "type")]
pub enum OgcDefaultTime {
    #[serde(alias = "now")]
    Now,
    #[serde(alias = "value")]
    Value(TimeStartEnd),
}

impl OgcDefaultTime {
    pub fn time_interval(&self) -> TimeInterval {
        match self {
            OgcDefaultTime::Now => {
                TimeInterval::new_instant(TimeInstance::from(chrono::offset::Utc::now()))
                    .expect("config error")
            }
            OgcDefaultTime::Value(value) => {
                TimeInterval::new(value.start.timestamp_millis(), value.end.timestamp_millis())
                    .expect("config error")
            }
        }
    }
}

pub trait DefaultTime {
    fn default_time(&self) -> Option<TimeInterval>;
}

#[derive(Debug, Deserialize)]
pub struct TimeStartEnd {
    pub start: DateTime<FixedOffset>,
    pub end: DateTime<FixedOffset>,
}

#[derive(Debug, Deserialize)]
pub struct Ogc {
    pub default_time: Option<OgcDefaultTime>,
}

impl ConfigElement for Ogc {
    const KEY: &'static str = "ogc";
}

#[derive(Debug, Deserialize)]
pub struct Wcs {
    pub tile_limit: usize,
    pub default_time: Option<OgcDefaultTime>,
}

impl ConfigElement for Wcs {
    const KEY: &'static str = "wcs";
}

#[derive(Debug, Deserialize)]
pub struct Wfs {
    pub default_time: Option<OgcDefaultTime>,
}

impl ConfigElement for Wfs {
    const KEY: &'static str = "wfs";
}

#[derive(Debug, Deserialize)]
pub struct Wms {
    pub default_time: Option<OgcDefaultTime>,
}

impl ConfigElement for Wms {
    const KEY: &'static str = "wms";
}

#[derive(Debug, Deserialize)]
pub struct Odm {
    #[serde(deserialize_with = "deserialize_base_url")]
    pub endpoint: url::Url,
}

impl ConfigElement for Odm {
    const KEY: &'static str = "odm";
}

#[derive(Debug, Deserialize)]
pub struct DataProvider {
    pub dataset_defs_path: PathBuf,
    pub provider_defs_path: PathBuf,
}

impl ConfigElement for DataProvider {
    const KEY: &'static str = "dataprovider";
}

#[derive(Debug, Deserialize)]
pub struct Gdal {
    pub compression_num_threads: GdalCompressionNumThreads,
}

impl ConfigElement for Gdal {
    const KEY: &'static str = "gdal";
}

#[derive(Debug, Deserialize)]
pub struct Session {
    pub anonymous_access: bool,
    pub fixed_session_token: Option<SessionId>,
}

impl ConfigElement for Session {
    const KEY: &'static str = "session";
}

<<<<<<< HEAD
#[derive(Debug, Deserialize)]
pub struct GFBio {
    #[serde(deserialize_with = "deserialize_base_url")]
    pub basket_api_base_url: url::Url,
    pub pangaea_provider_id: DatasetProviderId,
    pub gfbio_provider_id: DatasetProviderId,
    pub group_abcd_units: bool,
}

impl ConfigElement for GFBio {
    const KEY: &'static str = "gfbio";
=======
#[cfg(feature = "ebv")]
#[derive(Debug, Deserialize)]
pub struct Ebv {
    #[serde(deserialize_with = "deserialize_base_url")]
    pub api_base_url: url::Url,
}

#[cfg(feature = "ebv")]
impl ConfigElement for Ebv {
    const KEY: &'static str = "ebv";
>>>>>>> bf1bbac0
}<|MERGE_RESOLUTION|>--- conflicted
+++ resolved
@@ -333,7 +333,18 @@
     const KEY: &'static str = "session";
 }
 
-<<<<<<< HEAD
+#[cfg(feature = "ebv")]
+#[derive(Debug, Deserialize)]
+pub struct Ebv {
+    #[serde(deserialize_with = "deserialize_base_url")]
+    pub api_base_url: url::Url,
+}
+
+#[cfg(feature = "ebv")]
+impl ConfigElement for Ebv {
+    const KEY: &'static str = "ebv";
+}
+
 #[derive(Debug, Deserialize)]
 pub struct GFBio {
     #[serde(deserialize_with = "deserialize_base_url")]
@@ -345,16 +356,4 @@
 
 impl ConfigElement for GFBio {
     const KEY: &'static str = "gfbio";
-=======
-#[cfg(feature = "ebv")]
-#[derive(Debug, Deserialize)]
-pub struct Ebv {
-    #[serde(deserialize_with = "deserialize_base_url")]
-    pub api_base_url: url::Url,
-}
-
-#[cfg(feature = "ebv")]
-impl ConfigElement for Ebv {
-    const KEY: &'static str = "ebv";
->>>>>>> bf1bbac0
 }