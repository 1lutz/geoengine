use crate::{
    api::model::{
        operators::{GdalLoadingInfoTemporalSlice, GdalMetaDataList},
        responses::datasets::{errors::*, DatasetNameResponse},
        services::{
            AddDataset, CreateDataset, DataPath, DatasetDefinition, MetaDataDefinition,
            MetaDataSuggestion, Provenances, UpdateDataset,
        },
    },
    contexts::{ApplicationContext, SessionContext},
    datasets::{
        listing::{DatasetListOptions, DatasetProvider},
        storage::{AutoCreateDataset, DatasetStore, SuggestMetaData},
        upload::{
            AdjustFilePath, Upload, UploadDb, UploadId, UploadRootPath, Volume, VolumeName, Volumes,
        },
        DatasetName,
    },
    error::{self, Result},
    projects::Symbology,
    util::{
        config::{get_config_element, Data},
        extractors::{ValidatedJson, ValidatedQuery},
        path_with_base_path,
    },
};
use actix_web::{web, FromRequest, HttpResponse, HttpResponseBuilder, Responder};
use gdal::{
    vector::{Layer, LayerAccess, OGRFieldType},
    Dataset, DatasetOptions,
};
use geoengine_datatypes::{
    collections::VectorDataType,
    primitives::{
        CacheTtlSeconds, FeatureDataType, Measurement, TimeInterval, VectorQueryRectangle,
    },
    spatial_reference::{SpatialReference, SpatialReferenceOption},
};
use geoengine_operators::{
    engine::{StaticMetaData, VectorColumnInfo, VectorResultDescriptor},
    source::{
        OgrSourceColumnSpec, OgrSourceDataset, OgrSourceDatasetTimeType, OgrSourceDurationSpec,
        OgrSourceErrorSpec, OgrSourceTimeFormat,
    },
    util::gdal::{
        gdal_open_dataset, gdal_open_dataset_ex, gdal_parameters_from_dataset,
        raster_descriptor_from_dataset,
    },
};
use snafu::ResultExt;
use std::{
    collections::HashMap,
    convert::{TryFrom, TryInto},
    path::Path,
};

pub(crate) fn init_dataset_routes<C>(cfg: &mut web::ServiceConfig)
where
    C: ApplicationContext,
    C::Session: FromRequest,
{
    cfg.service(
        web::scope("/dataset")
            .service(
                web::resource("/suggest").route(web::post().to(suggest_meta_data_handler::<C>)),
            )
            .service(web::resource("/auto").route(web::post().to(auto_create_dataset_handler::<C>)))
            .service(web::resource("/volumes").route(web::get().to(list_volumes_handler::<C>)))
            .service(
                web::resource("/{dataset}/loadingInfo")
                    .route(web::get().to(get_loading_info_handler::<C>))
                    .route(web::put().to(update_loading_info_handler::<C>)),
            )
            .service(
                web::resource("/{dataset}/symbology")
                    .route(web::put().to(update_dataset_symbology_handler::<C>)),
            )
            .service(
                web::resource("/{dataset}/provenance")
                    .route(web::put().to(update_dataset_provenance_handler::<C>)),
            )
            .service(
                web::resource("/{dataset}")
                    .route(web::get().to(get_dataset_handler::<C>))
                    .route(web::post().to(update_dataset_handler::<C>))
                    .route(web::delete().to(delete_dataset_handler::<C>)),
            )
            .service(web::resource("").route(web::post().to(create_dataset_handler::<C>))), // must come last to not match other routes
    )
    .service(web::resource("/datasets").route(web::get().to(list_datasets_handler::<C>)));
}

/// Lists available volumes.
#[utoipa::path(
    tag = "Datasets",
    get,
    path = "/dataset/volumes",
    responses(
        (status = 200, description = "OK", body = [Volume],
            example = json!([
                {
                    "name": "test_data",
                    "path": "./test_data/"
                }
            ])
        ),
        (status = 401, response = crate::api::model::responses::UnauthorizedAdminResponse)
    ),
    security(
        ("session_token" = [])
    )
)]
#[allow(clippy::unused_async)]
pub async fn list_volumes_handler<C: ApplicationContext>(
    app_ctx: web::Data<C>,
    session: C::Session,
) -> Result<impl Responder> {
    let volumes = app_ctx.session_context(session).volumes()?;
    Ok(web::Json(volumes))
}

/// Lists available datasets.
#[utoipa::path(
    tag = "Datasets",
    get,
    path = "/datasets",
    responses(
        (status = 200, description = "OK", body = [DatasetListing],
            example = json!([
                {
                    "id": {
                        "internal": "9c874b9e-cea0-4553-b727-a13cb26ae4bb"
                    },
                    "name": "Germany",
                    "description": "Boundaries of Germany",
                    "tags": [],
                    "sourceOperator": "OgrSource",
                    "resultDescriptor": {
                        "vector": {
                            "dataType": "MultiPolygon",
                            "spatialReference": "EPSG:4326",
                            "columns": {}
                        }
                    }
                }
            ])
        ),
        (status = 400, response = crate::api::model::responses::BadRequestQueryResponse),
        (status = 401, response = crate::api::model::responses::UnauthorizedUserResponse)
    ),
    params(
        DatasetListOptions
    ),
    security(
        ("session_token" = [])
    )
)]
pub async fn list_datasets_handler<C: ApplicationContext>(
    session: C::Session,
    app_ctx: web::Data<C>,
    options: ValidatedQuery<DatasetListOptions>,
) -> Result<impl Responder> {
    let options = options.into_inner();
    let list = app_ctx
        .session_context(session)
        .db()
        .list_datasets(options)
        .await?;
    Ok(web::Json(list))
}

/// Retrieves details about a dataset using the internal name.
#[utoipa::path(
    tag = "Datasets",
    get,
    path = "/dataset/{dataset}",
    responses(
        (status = 200, description = "OK", body = Dataset,
            example = json!({
                "id": {
                    "internal": "9c874b9e-cea0-4553-b727-a13cb26ae4bb"
                },
                "name": "Germany",
                "description": "Boundaries of Germany",
                "resultDescriptor": {
                    "vector": {
                        "dataType": "MultiPolygon",
                        "spatialReference": "EPSG:4326",
                        "columns": {}
                    }
                },
                "sourceOperator": "OgrSource"
            })
        ),
        (status = 400, description = "Bad request", body = ErrorResponse, examples(
            ("Referenced an unknown dataset" = (value = json!({
                "error": "CannotLoadDataset",
                "message": "CannotLoadDataset: UnknownDatasetName"
            })))
        )),
        (status = 401, response = crate::api::model::responses::UnauthorizedUserResponse)
    ),
    params(
        ("dataset" = DatasetName, description = "Dataset Name")
    ),
    security(
        ("session_token" = [])
    )
)]
pub async fn get_dataset_handler<C: ApplicationContext>(
    dataset: web::Path<DatasetName>,
    session: C::Session,
    app_ctx: web::Data<C>,
) -> Result<impl Responder, GetDatasetError> {
    let session_ctx = app_ctx.session_context(session).db();

    let real_dataset = dataset.into_inner();

    let dataset_id = session_ctx
        .resolve_dataset_name_to_id(&real_dataset)
        .await
        .context(CannotLoadDataset)?;

    // handle the case where the dataset name is not known
    let dataset_id = dataset_id
        .ok_or(error::Error::UnknownDatasetName {
            dataset_name: real_dataset.to_string(),
        })
        .context(CannotLoadDataset)?;

    let dataset = session_ctx
        .load_dataset(&dataset_id)
        .await
        .context(CannotLoadDataset)?;

    Ok(web::Json(dataset))
}

/// Update details about a dataset using the internal name.
#[utoipa::path(
    tag = "Datasets",
    post,
    path = "/dataset/{dataset}",
    request_body = UpdateDataset,
    responses(
        (status = 200, description = "OK" ),
        (status = 400, description = "Bad request", body = ErrorResponse, examples(
            ("Referenced an unknown dataset" = (value = json!({
                "error": "CannotLoadDataset",
                "message": "CannotLoadDataset: UnknownDatasetName"
            })))
        )),
        (status = 401, response = crate::api::model::responses::UnauthorizedUserResponse)
    ),
    params(
        ("dataset" = DatasetName, description = "Dataset Name"),
    ),
    security(
        ("session_token" = [])
    )
)]
pub async fn update_dataset_handler<C: ApplicationContext>(
    dataset: web::Path<DatasetName>,
    session: C::Session,
    app_ctx: web::Data<C>,
    update: ValidatedJson<UpdateDataset>,
) -> Result<impl Responder, UpdateDatasetError> {
    let session_ctx = app_ctx.session_context(session).db();

    let real_dataset = dataset.into_inner();

    let dataset_id = session_ctx
        .resolve_dataset_name_to_id(&real_dataset)
        .await
        .context(CannotLoadDatasetForUpdate)?;

    // handle the case where the dataset name is not known
    let dataset_id = dataset_id
        .ok_or(error::Error::UnknownDatasetName {
            dataset_name: real_dataset.to_string(),
        })
        .context(CannotLoadDatasetForUpdate)?;

    session_ctx
        .update_dataset(dataset_id, update.into_inner())
        .await
        .context(CannotUpdateDataset)?;

    Ok(HttpResponse::Ok())
}

/// Retrieves the loading information of a dataset
#[utoipa::path(
    tag = "Datasets",
    get,
    path = "/dataset/{dataset}/loadingInfo",
    responses(
        (status = 200, description = "OK", body = MetaDataDefinition)
    ),
    params(
        ("dataset" = DatasetName, description = "Dataset Name")
    ),
    security(
        ("session_token" = [])
    )
)]
pub async fn get_loading_info_handler<C: ApplicationContext>(
    dataset: web::Path<DatasetName>,
    session: C::Session,
    app_ctx: web::Data<C>,
) -> Result<impl Responder> {
    let session_ctx = app_ctx.session_context(session).db();

    let real_dataset = dataset.into_inner();

    let dataset_id = session_ctx
        .resolve_dataset_name_to_id(&real_dataset)
        .await?;

    // handle the case where the dataset name is not known
    let dataset_id = dataset_id.ok_or(error::Error::UnknownDatasetName {
        dataset_name: real_dataset.to_string(),
    })?;

    let dataset = session_ctx.load_loading_info(&dataset_id).await?;

    Ok(web::Json(dataset))
}

/// Updates the dataset's loading info
#[utoipa::path(
    tag = "Datasets",
    put,
    path = "/dataset/{dataset}/loadingInfo",
    request_body = MetaDataDefinition,
    responses(
        (status = 200, description = "OK"),
        (status = 400, description = "Bad request", body = ErrorResponse),
        (status = 401, response = crate::api::model::responses::UnauthorizedUserResponse)
    ),
    params(
        ("dataset" = DatasetName, description = "Dataset Name"),
    ),
    security(
        ("session_token" = [])
    )
)]
pub async fn update_loading_info_handler<C: ApplicationContext>(
    session: C::Session,
    app_ctx: web::Data<C>,
    dataset: web::Path<DatasetName>,
    meta_data: web::Json<MetaDataDefinition>,
) -> Result<HttpResponse> {
    let session_ctx = app_ctx.session_context(session).db();

    let real_dataset = dataset.into_inner();

    let dataset_id = session_ctx
        .resolve_dataset_name_to_id(&real_dataset)
        .await?;

    // handle the case where the dataset name is not known
    let dataset_id = dataset_id.ok_or(error::Error::UnknownDatasetName {
        dataset_name: real_dataset.to_string(),
    })?;

    session_ctx
        .update_dataset_loading_info(dataset_id, &meta_data.into_inner().into())
        .await?;

    Ok(HttpResponse::Ok().finish())
}

/// Updates the dataset's symbology
#[utoipa::path(
    tag = "Datasets",
    put,
    path = "/dataset/{dataset}/symbology",
    request_body = Symbology,
    responses(
        (status = 200, description = "OK"),
        (status = 400, description = "Bad request", body = ErrorResponse),
        (status = 401, response = crate::api::model::responses::UnauthorizedUserResponse)
    ),
    params(
        ("dataset" = DatasetName, description = "Dataset Name"),
    ),
    security(
        ("session_token" = [])
    )
)]
pub async fn update_dataset_symbology_handler<C: ApplicationContext>(
    session: C::Session,
    app_ctx: web::Data<C>,
    dataset: web::Path<DatasetName>,
    symbology: web::Json<Symbology>,
) -> Result<impl Responder> {
    let session_ctx = app_ctx.session_context(session).db();

    let real_dataset = dataset.into_inner();

    let dataset_id = session_ctx
        .resolve_dataset_name_to_id(&real_dataset)
        .await?;

    // handle the case where the dataset name is not known
    let dataset_id = dataset_id.ok_or(error::Error::UnknownDatasetName {
        dataset_name: real_dataset.to_string(),
    })?;

    session_ctx
        .update_dataset_symbology(dataset_id, &symbology.into_inner())
        .await?;

    Ok(HttpResponse::Ok())
}

// Updates the dataset's provenance
#[utoipa::path(
    tag = "Datasets",
    put,
    path = "/dataset/{dataset}/provenance",
    request_body = Provenances,
    responses(
        (status = 200, description = "OK"),
        (status = 400, description = "Bad request", body = ErrorResponse),
        (status = 401, response = crate::api::model::responses::UnauthorizedUserResponse)
    ),
    params(
        ("dataset" = DatasetName, description = "Dataset Name"),
    ),
    security(
        ("session_token" = [])
    )
)]
pub async fn update_dataset_provenance_handler<C: ApplicationContext>(
    session: C::Session,
    app_ctx: web::Data<C>,
    dataset: web::Path<DatasetName>,
    provenance: ValidatedJson<Provenances>,
) -> Result<HttpResponseBuilder> {
    let session_ctx = app_ctx.session_context(session).db();

    let real_dataset = dataset.into_inner();

    let dataset_id = session_ctx
        .resolve_dataset_name_to_id(&real_dataset)
        .await?;

    // handle the case where the dataset name is not known
    let dataset_id = dataset_id.ok_or(error::Error::UnknownDatasetName {
        dataset_name: real_dataset.to_string(),
    })?;

    let provenance = provenance
        .into_inner()
        .provenances
        .into_iter()
        .map(Into::into)
        .collect::<Vec<_>>();

    session_ctx
        .update_dataset_provenance(dataset_id, &provenance)
        .await?;

    Ok(HttpResponse::Ok())
}

/// Creates a new dataset referencing files. Users can reference previously uploaded files. Admins can reference files from a volume.
#[utoipa::path(
    tag = "Datasets",
    post,
    path = "/dataset",
    request_body(content = CreateDataset, examples(
        ("Germany Border" = (value = json!({
            "dataPath": {
                "upload": "420b06de-0a7e-45cb-9c1c-ea901b46ab69",
            },
            "definition": {
                "properties": {
                    "name": "germany_border",
                    "displayName": "Germany Border",
                    "description": "The Outline of Germany",
                    "sourceOperator": "OgrSource"
                },
                "metaData": {
                    "type": "OgrMetaData",
                    "loadingInfo": {
                        "fileName": "germany_polygon.gpkg",
                        "layerName": "test_germany",
                        "dataType": "MultiPolygon",
                        "time": {
                            "type": "none"
                        },
                        "columns": {
                            "x": "",
                            "y": null,
                            "text": [],
                            "float": [],
                            "int": [],
                            "bool": [],
                            "datetime": [],
                        },
                        "forceOgrTimeFilter": false,
                        "onError": "ignore"
                    },
                    "resultDescriptor": {
                        "dataType": "MultiPolygon",
                        "spatialReference": "EPSG:4326",
                        "columns": {}
                    }
                }
            }
        }))),
        ("Plain Data" = (value = json!({
            "dataPath": {
                "upload": "f3bd61ef-d9ce-471c-89a1-46b5f7295886"
            },
            "definition": {
                "properties": {
                    "name": "plain_data",
                    "displayName": "Plain Data",
                    "description": "Demo Dataset",
                    "sourceOperator": "OgrSource"
                },
                "metaData": {
                    "type": "OgrMetaData",
                    "loadingInfo": {
                        "fileName": "plain_data.csv",
                        "layerName": "plain_data",
                        "dataType": "Data",
                        "time": {
                            "type": "none"
                        },
                        "columns": {
                            "x": "",
                            "y": null,
                            "text": [],
                            "float": [],
                            "int": ["a"]
                        },
                        "forceOgrTimeFilter": false,
                        "onError": "abort"
                    },
                    "resultDescriptor": {
                        "dataType": "Data",
                        "spatialReference": "EPSG:4326",
                        "columns": {
                            "a": {
                                "dataType": "int",
                                "measurement": {
                                    "type": "unitless"
                                }
                            }
                        }
                    }
                }
            }
        }))))
    ),
    responses(
        (status = 200, response = DatasetNameResponse),
        (status = 400, description = "Bad request", body = ErrorResponse, examples(
            ("Body is invalid json" = (value = json!({
                "error": "BodyDeserializeError",
                "message": "expected `,` or `}` at line 13 column 7"
            }))),
            ("Failed to read body" = (value = json!({
                "error": "Payload",
                "message": "Error that occur during reading payload: Can not decode content-encoding."
            }))),
            ("Referenced an unknown upload" = (value = json!({
                "error": "UploadNotFound",
                "message": "UploadNotFound: UnknownUploadId"
            }))),
            ("Normal user tried to create dataset from a volume" = (value = json!({
                "error": "OnlyAdminsCanCreateDatasetFromVolume",
                "message": "Only admins can create dataset from volume"
            }))),
            ("Admin tried to create dataset from an upload" = (value = json!({
                "error": "AdminsCannotCreateDatasetFromUpload",
                "message": "Admins cannot create dataset from upload"
            }))),
            ("Filepath in metadata is invalid" = (value = json!({
                "error": "CannotResolveUploadFilePath",
                "message": "CannotResolveUploadFilePath: PathIsNotAFile"
            }))),
            ("Referenced an unknown volume" = (value = json!({
                "error": "UnknownVolume",
                "message": "Unknown volume"
            })))
        )),
        (status = 401, response = crate::api::model::responses::UnauthorizedUserResponse),
        (status = 413, response = crate::api::model::responses::PayloadTooLargeResponse),
        (status = 415, response = crate::api::model::responses::UnsupportedMediaTypeForJsonResponse),
        (status = 500, description = "Internal server error", body = ErrorResponse, examples(
            ("Failed to access database" = (value = json!({
                "error": "DatabaseAccessError",
                "message": "DatabaseAccessError: connection closed"
            }))),
            ("Cannot access config" = (value = json!({
                "error": "CannotAccessConfig",
                "message": "CannotAccessConfig: ConfigLockFailed"
            })))
        ))
    ),
    security(
        ("session_token" = [])
    )
)]
pub async fn create_dataset_handler<C: ApplicationContext>(
    session: C::Session,
    app_ctx: web::Data<C>,
    create: web::Json<CreateDataset>,
) -> Result<web::Json<DatasetNameResponse>, CreateDatasetError> {
    let create = create.into_inner();
    match create {
        CreateDataset {
            data_path: DataPath::Upload(upload),
            definition,
        } => create_upload_dataset(session, app_ctx, upload, definition).await,
        CreateDataset {
            data_path: DataPath::Volume(volume),
            definition,
        } => create_volume_dataset(session, app_ctx, volume, definition).await,
    }
}

pub async fn create_upload_dataset<C: ApplicationContext>(
    session: C::Session,
    app_ctx: web::Data<C>,
    upload_id: UploadId,
    mut definition: DatasetDefinition,
) -> Result<web::Json<DatasetNameResponse>, CreateDatasetError> {
    let db = app_ctx.session_context(session).db();
    let upload = db.load_upload(upload_id).await.context(UploadNotFound)?;

    add_tag(&mut definition.properties, "upload".to_owned());

    adjust_meta_data_path(&mut definition.meta_data, &upload)
        .context(CannotResolveUploadFilePath)?;

    let result = db
        .add_dataset(definition.properties.into(), definition.meta_data.into())
        .await
        .context(CannotCreateDataset)?;

    Ok(web::Json(result.name.into()))
}

async fn create_volume_dataset<C: ApplicationContext>(
    session: C::Session,
    app_ctx: web::Data<C>,
    volume_name: VolumeName,
    mut definition: DatasetDefinition,
) -> Result<web::Json<DatasetNameResponse>, CreateDatasetError> {
    let volumes = get_config_element::<Data>()
        .context(CannotAccessConfig)?
        .volumes;
    let volume_path = volumes
        .get(&volume_name)
        .ok_or(CreateDatasetError::UnknownVolume)?;
    let volume = Volume {
        name: volume_name,
        path: volume_path.clone(),
    };

    adjust_meta_data_path(&mut definition.meta_data, &volume)
        .context(CannotResolveUploadFilePath)?;

    let db = app_ctx.session_context(session).db();

    let result = db
        .add_dataset(definition.properties.into(), definition.meta_data.into())
        .await
        .context(DatabaseAccess)?;

    Ok(web::Json(result.name.into()))
}

pub fn adjust_meta_data_path<A: AdjustFilePath>(
    meta: &mut MetaDataDefinition,
    adjust: &A,
) -> Result<()> {
    match meta {
        MetaDataDefinition::MockMetaData(_) => {}
        MetaDataDefinition::OgrMetaData(m) => {
            m.loading_info.file_name = adjust.adjust_file_path(&m.loading_info.file_name)?;
        }
        MetaDataDefinition::GdalMetaDataRegular(m) => {
            m.params.file_path = adjust.adjust_file_path(&m.params.file_path)?;
        }
        MetaDataDefinition::GdalStatic(m) => {
            m.params.file_path = adjust.adjust_file_path(&m.params.file_path)?;
        }
        MetaDataDefinition::GdalMetadataNetCdfCf(m) => {
            m.params.file_path = adjust.adjust_file_path(&m.params.file_path)?;
        }
        MetaDataDefinition::GdalMetaDataList(m) => {
            for p in &mut m.params {
                if let Some(ref mut params) = p.params {
                    params.file_path = adjust.adjust_file_path(&params.file_path)?;
                }
            }
        }
    }
    Ok(())
}

/// Add the upload tag to the dataset properties.
/// If the tag already exists, it will not be added again.
pub fn add_tag(properties: &mut AddDataset, tag: String) {
    if let Some(ref mut tags) = properties.tags {
        if !tags.contains(&tag) {
            tags.push(tag);
        }
    } else {
        properties.tags = Some(vec![tag]);
    }
}

/// Creates a new dataset using previously uploaded files.
/// The format of the files will be automatically detected when possible.
#[utoipa::path(
    tag = "Datasets",
    post,
    path = "/dataset/auto",
    request_body = AutoCreateDataset,
    responses(
        (status = 200, response = DatasetNameResponse),
        (status = 400, description = "Bad request", body = ErrorResponse, examples(
            ("Body is invalid json" = (value = json!({
                "error": "BodyDeserializeError",
                "message": "expected `,` or `}` at line 13 column 7"
            }))),
            ("Failed to read body" = (value = json!({
                "error": "Payload",
                "message": "Error that occur during reading payload: Can not decode content-encoding."
            }))),
            ("Referenced an unknown upload" = (value = json!({
                "error": "UnknownUploadId",
                "message": "Unknown upload id"
            }))),
            ("Dataset name is empty" = (value = json!({
                "error": "InvalidDatasetName",
                "message": "Invalid dataset name"
            }))),
            ("Upload filename is invalid" = (value = json!({
                "error": "InvalidUploadFileName",
                "message": "Invalid upload file name"
            }))),
            ("File does not exist" = (value = json!({
                "error": "GdalError",
                "message": "GdalError: GDAL method 'GDALOpenEx' returned a NULL pointer. Error msg: 'upload/0bdd1062-7796-4d44-a655-e548144281a6/asdf: No such file or directory'"
            }))),
            ("Dataset has no auto-importable layer" = (value = json!({
                "error": "DatasetHasNoAutoImportableLayer",
                "message": "Dataset has no auto importable layer"
            })))
        )),
        (status = 401, response = crate::api::model::responses::UnauthorizedUserResponse),
        (status = 413, response = crate::api::model::responses::PayloadTooLargeResponse),
        (status = 415, response = crate::api::model::responses::UnsupportedMediaTypeForJsonResponse)
    ),
    security(
        ("session_token" = [])
    )
)]
pub async fn auto_create_dataset_handler<C: ApplicationContext>(
    session: C::Session,
    app_ctx: web::Data<C>,
    create: ValidatedJson<AutoCreateDataset>,
) -> Result<web::Json<DatasetNameResponse>> {
    let db = app_ctx.session_context(session).db();
    let upload = db.load_upload(create.upload).await?;

    let create = create.into_inner();

    let main_file_path = upload.id.root_path()?.join(&create.main_file);
    let meta_data = auto_detect_vector_meta_data_definition(&main_file_path, &create.layer_name)?;
    let meta_data = crate::datasets::storage::MetaDataDefinition::OgrMetaData(meta_data);

    let properties = AddDataset {
        name: None,
        display_name: create.dataset_name,
        description: create.dataset_description,
        source_operator: meta_data.source_operator_type().to_owned(),
        symbology: None,
        provenance: None,
        tags: Some(vec!["upload".to_owned(), "auto".to_owned()]),
    };

    let result = db.add_dataset(properties.into(), meta_data).await?;

    Ok(web::Json(result.name.into()))
}

/// Inspects an upload and suggests metadata that can be used when creating a new dataset based on it.
/// Tries to automatically detect the main file and layer name if not specified.
#[utoipa::path(
    tag = "Datasets",
    post,
    path = "/dataset/suggest",
    request_body = SuggestMetaData,
    responses(
        (status = 200, description = "OK", body = MetaDataSuggestion,
            example = json!({
                "mainFile": "germany_polygon.gpkg",
                "metaData": {
                    "type": "OgrMetaData",
                    "loadingInfo": {
                        "fileName": "upload/23c9ea9e-15d6-453b-a243-1390967a5669/germany_polygon.gpkg",
                        "layerName": "test_germany",
                        "dataType": "MultiPolygon",
                        "time": {
                            "type": "none"
                        },
                        "defaultGeometry": null,
                        "columns": {
                            "formatSpecifics": null,
                            "x": "",
                            "y": null,
                            "int": [],
                            "float": [],
                            "text": [],
                            "bool": [],
                            "datetime": [],
                            "rename": null
                        },
                        "forceOgrTimeFilter": false,
                        "forceOgrSpatialFilter": false,
                        "onError": "ignore",
                        "sqlQuery": null,
                        "attributeQuery": null
                    },
                    "resultDescriptor": {
                        "dataType": "MultiPolygon",
                        "spatialReference": "EPSG:4326",
                        "columns": {},
                        "time": null,
                        "bbox": null
                    }
                }
            })
        ),
        (status = 400, description = "Bad request", body = ErrorResponse, examples(
            ("Missing field in query string" = (value = json!({
                "error": "UnableToParseQueryString",
                "message": "Unable to parse query string: missing field `offset`"
            }))),
            ("Number in query string contains letters" = (value = json!({
                "error": "UnableToParseQueryString",
                "message": "Unable to parse query string: invalid digit found in string"
            }))),
            ("Referenced an unknown upload" = (value = json!({
                "error": "UnknownUploadId",
                "message": "Unknown upload id"
            }))),
            ("No suitable mainfile found" = (value = json!({
                "error": "NoMainFileCandidateFound",
                "message": "No main file candidate found"
            }))),
            ("File does not exist" = (value = json!({
                "error": "GdalError",
                "message": "GdalError: GDAL method 'GDALOpenEx' returned a NULL pointer. Error msg: 'upload/0bdd1062-7796-4d44-a655-e548144281a6/asdf: No such file or directory'"
            }))),
            ("Dataset has no auto-importable layer" = (value = json!({
                "error": "DatasetHasNoAutoImportableLayer",
                "message": "Dataset has no auto importable layer"
            })))
        )),
        (status = 401, response = crate::api::model::responses::UnauthorizedUserResponse)
    ),
    security(
        ("session_token" = [])
    )
)]
pub async fn suggest_meta_data_handler<C: ApplicationContext>(
    session: C::Session,
    app_ctx: web::Data<C>,
    suggest: web::Json<SuggestMetaData>,
) -> Result<impl Responder> {
    let suggest = suggest.into_inner();

    let (root_path, main_file) = match suggest.data_path {
        DataPath::Upload(upload) => {
            let upload = app_ctx
                .session_context(session)
                .db()
                .load_upload(upload)
                .await?;

            let main_file = suggest
                .main_file
                .or_else(|| suggest_main_file(&upload))
                .ok_or(error::Error::NoMainFileCandidateFound)?;

            let root_path = upload.id.root_path()?;

            (root_path, main_file)
        }
        DataPath::Volume(volume) => {
            let main_file = suggest
                .main_file
                .ok_or(error::Error::NoMainFileCandidateFound)?;

            let volumes = Volumes::default();

            let root_path = volumes.volumes.iter().find(|v| v.name == volume).ok_or(
                crate::error::Error::UnknownVolumeName {
                    volume_name: volume.0,
                },
            )?;

            (root_path.path.clone(), main_file)
        }
    };

    let layer_name = suggest.layer_name;

    let main_file_path = path_with_base_path(&root_path, Path::new(&main_file))?;

    let dataset = gdal_open_dataset(&main_file_path).context(error::Operator)?;

    if dataset.layer_count() > 0 {
        let meta_data = auto_detect_vector_meta_data_definition(&main_file_path, &layer_name)?;

        let layer_name = meta_data.loading_info.layer_name.clone();

        let meta_data = crate::datasets::storage::MetaDataDefinition::OgrMetaData(meta_data);

        Ok(web::Json(MetaDataSuggestion {
            main_file,
            layer_name,
            meta_data: meta_data.into(),
        }))
    } else {
        let mut gdal_params =
            gdal_parameters_from_dataset(&dataset, 1, &main_file_path, None, None)?;
        if let Ok(relative_path) = gdal_params.file_path.strip_prefix(root_path) {
            gdal_params.file_path = relative_path.to_path_buf();
        }
        let result_descriptor = raster_descriptor_from_dataset(&dataset, 1)?;

        Ok(web::Json(MetaDataSuggestion {
            main_file,
            layer_name: String::new(),
            meta_data: MetaDataDefinition::GdalMetaDataList(GdalMetaDataList {
                result_descriptor: result_descriptor.into(),
                params: vec![GdalLoadingInfoTemporalSlice {
                    time: TimeInterval::default().into(),
                    params: Some(gdal_params.into()),
                    cache_ttl: CacheTtlSeconds::default().into(),
                }],
            }),
        }))
    }
}

fn suggest_main_file(upload: &Upload) -> Option<String> {
    let known_extensions = ["csv", "shp", "json", "geojson", "gpkg", "sqlite"]; // TODO: rasters

    if upload.files.len() == 1 {
        return Some(upload.files[0].name.clone());
    }

    let mut sorted_files = upload.files.clone();
    sorted_files.sort_by(|a, b| b.byte_size.cmp(&a.byte_size));

    for file in sorted_files {
        if known_extensions.iter().any(|ext| file.name.ends_with(ext)) {
            return Some(file.name);
        }
    }
    None
}

fn select_layer_from_dataset<'a>(
    dataset: &'a Dataset,
    layer_name: &Option<String>,
) -> Result<Layer<'a>> {
    if let Some(ref layer_name) = layer_name {
        dataset.layer_by_name(layer_name).map_err(|_| {
            crate::error::Error::DatasetInvalidLayerName {
                layer_name: layer_name.clone(),
            }
        })
    } else {
        dataset
            .layer(0)
            .map_err(|_| crate::error::Error::DatasetHasNoAutoImportableLayer)
    }
}

fn auto_detect_vector_meta_data_definition(
    main_file_path: &Path,
    layer_name: &Option<String>,
) -> Result<StaticMetaData<OgrSourceDataset, VectorResultDescriptor, VectorQueryRectangle>> {
<<<<<<< HEAD
    // TODO: handle Raster datasets as well

    let dataset = gdal_open_dataset(main_file_path)?;
=======
    let dataset = gdal_open_dataset(main_file_path).context(error::Operator)?;
>>>>>>> e1c2c5e3

    auto_detect_vector_meta_data_definition_from_dataset(&dataset, main_file_path, layer_name)
}

fn auto_detect_vector_meta_data_definition_from_dataset(
    dataset: &Dataset,
    main_file_path: &Path,
    layer_name: &Option<String>,
) -> Result<StaticMetaData<OgrSourceDataset, VectorResultDescriptor, VectorQueryRectangle>> {
    let layer = select_layer_from_dataset(dataset, layer_name)?;

    let columns_map = detect_columns(&layer);
    let columns_vecs = column_map_to_column_vecs(&columns_map);

    let mut geometry = detect_vector_geometry(&layer);
    let mut x = String::new();
    let mut y: Option<String> = None;

    if geometry.data_type == VectorDataType::Data {
        // help Gdal detecting geometry
        if let Some(auto_detect) = gdal_autodetect(main_file_path, &columns_vecs.text) {
            let layer = select_layer_from_dataset(&auto_detect.dataset, layer_name)?;
            geometry = detect_vector_geometry(&layer);
            if geometry.data_type != VectorDataType::Data {
                x = auto_detect.x;
                y = auto_detect.y;
            }
        }
    }

    let time = detect_time_type(&columns_vecs);

    Ok(StaticMetaData::<_, _, VectorQueryRectangle> {
        loading_info: OgrSourceDataset {
            file_name: main_file_path.into(),
            layer_name: geometry.layer_name.unwrap_or_else(|| layer.name()),
            data_type: Some(geometry.data_type),
            time,
            default_geometry: None,
            columns: Some(OgrSourceColumnSpec {
                format_specifics: None,
                x,
                y,
                int: columns_vecs.int,
                float: columns_vecs.float,
                text: columns_vecs.text,
                bool: vec![],
                datetime: columns_vecs.date,
                rename: None,
            }),
            force_ogr_time_filter: false,
            force_ogr_spatial_filter: false,
            on_error: OgrSourceErrorSpec::Ignore,
            sql_query: None,
            attribute_query: None,
            cache_ttl: CacheTtlSeconds::default(),
        },
        result_descriptor: VectorResultDescriptor {
            data_type: geometry.data_type,
            spatial_reference: geometry.spatial_reference,
            columns: columns_map
                .into_iter()
                .filter_map(|(k, v)| {
                    v.try_into()
                        .map(|v| {
                            (
                                k,
                                VectorColumnInfo {
                                    data_type: v,
                                    measurement: Measurement::Unitless,
                                },
                            )
                        })
                        .ok()
                }) // ignore all columns here that don't have a corresponding type in our collections
                .collect(),
            time: None,
            bbox: None,
        },
        phantom: Default::default(),
    })
}

/// create Gdal dataset with autodetect parameters based on available columns
fn gdal_autodetect(path: &Path, columns: &[String]) -> Option<GdalAutoDetect> {
    let columns_lower = columns.iter().map(|s| s.to_lowercase()).collect::<Vec<_>>();

    // TODO: load candidates from config
    let xy = [("x", "y"), ("lon", "lat"), ("longitude", "latitude")];

    for (x, y) in xy {
        let mut found_x = None;
        let mut found_y = None;

        for (column_lower, column) in columns_lower.iter().zip(columns) {
            if x == column_lower {
                found_x = Some(column);
            }

            if y == column_lower {
                found_y = Some(column);
            }

            if let (Some(x), Some(y)) = (found_x, found_y) {
                let mut dataset_options = DatasetOptions::default();

                let open_opts = &[
                    &format!("X_POSSIBLE_NAMES={x}"),
                    &format!("Y_POSSIBLE_NAMES={y}"),
                    "AUTODETECT_TYPE=YES",
                ];

                dataset_options.open_options = Some(open_opts);

                return gdal_open_dataset_ex(path, dataset_options)
                    .ok()
                    .map(|dataset| GdalAutoDetect {
                        dataset,
                        x: x.clone(),
                        y: Some(y.clone()),
                    });
            }
        }
    }

    // TODO: load candidates from config
    let geoms = ["geom", "wkt"];
    for geom in geoms {
        for (column_lower, column) in columns_lower.iter().zip(columns) {
            if geom == column_lower {
                let mut dataset_options = DatasetOptions::default();

                let open_opts = &[
                    &format!("GEOM_POSSIBLE_NAMES={column}"),
                    "AUTODETECT_TYPE=YES",
                ];

                dataset_options.open_options = Some(open_opts);

                return gdal_open_dataset_ex(path, dataset_options)
                    .ok()
                    .map(|dataset| GdalAutoDetect {
                        dataset,
                        x: geom.to_owned(),
                        y: None,
                    });
            }
        }
    }

    None
}

fn detect_time_type(columns: &Columns) -> OgrSourceDatasetTimeType {
    // TODO: load candidate names from config
    let known_start = [
        "start",
        "time",
        "begin",
        "date",
        "time_start",
        "start time",
        "date_start",
        "start date",
        "datetime",
        "date_time",
        "date time",
        "event",
        "timestamp",
        "time_from",
        "t1",
        "t",
    ];
    let known_end = [
        "end",
        "stop",
        "time2",
        "date2",
        "time_end",
        "time_stop",
        "time end",
        "time stop",
        "end time",
        "stop time",
        "date_end",
        "date_stop",
        "date end",
        "date stop",
        "end date",
        "stop date",
        "time_to",
        "t2",
    ];
    let known_duration = ["duration", "length", "valid for", "valid_for"];

    let mut start = None;
    let mut end = None;
    for column in &columns.date {
        if known_start.contains(&column.as_ref()) && start.is_none() {
            start = Some(column);
        } else if known_end.contains(&column.as_ref()) && end.is_none() {
            end = Some(column);
        }

        if start.is_some() && end.is_some() {
            break;
        }
    }

    let duration = columns
        .int
        .iter()
        .find(|c| known_duration.contains(&c.as_ref()));

    match (start, end, duration) {
        (Some(start), Some(end), _) => OgrSourceDatasetTimeType::StartEnd {
            start_field: start.clone(),
            start_format: OgrSourceTimeFormat::Auto,
            end_field: end.clone(),
            end_format: OgrSourceTimeFormat::Auto,
        },
        (Some(start), None, Some(duration)) => OgrSourceDatasetTimeType::StartDuration {
            start_field: start.clone(),
            start_format: OgrSourceTimeFormat::Auto,
            duration_field: duration.clone(),
        },
        (Some(start), None, None) => OgrSourceDatasetTimeType::Start {
            start_field: start.clone(),
            start_format: OgrSourceTimeFormat::Auto,
            duration: OgrSourceDurationSpec::Zero,
        },
        _ => OgrSourceDatasetTimeType::None,
    }
}

fn detect_vector_geometry(layer: &Layer) -> DetectedGeometry {
    for g in layer.defn().geom_fields() {
        if let Ok(data_type) = VectorDataType::try_from_ogr_type_code(g.field_type()) {
            return DetectedGeometry {
                layer_name: Some(layer.name()),
                data_type,
                spatial_reference: g
                    .spatial_ref()
                    .context(error::Gdal)
                    .and_then(|s| {
                        let s: Result<SpatialReference> = s.try_into().map_err(Into::into);
                        s
                    })
                    .map(Into::into)
                    .unwrap_or(SpatialReferenceOption::Unreferenced),
            };
        }
    }

    // fallback type if no geometry was found
    DetectedGeometry {
        layer_name: Some(layer.name()),
        data_type: VectorDataType::Data,
        spatial_reference: SpatialReferenceOption::Unreferenced,
    }
}

struct GdalAutoDetect {
    dataset: Dataset,
    x: String,
    y: Option<String>,
}

struct DetectedGeometry {
    layer_name: Option<String>,
    data_type: VectorDataType,
    spatial_reference: SpatialReferenceOption,
}

struct Columns {
    int: Vec<String>,
    float: Vec<String>,
    text: Vec<String>,
    date: Vec<String>,
}

enum ColumnDataType {
    Int,
    Float,
    Text,
    Date,
    Unknown,
}

impl TryFrom<ColumnDataType> for FeatureDataType {
    type Error = error::Error;

    fn try_from(value: ColumnDataType) -> Result<Self, Self::Error> {
        match value {
            ColumnDataType::Int => Ok(Self::Int),
            ColumnDataType::Float => Ok(Self::Float),
            ColumnDataType::Text => Ok(Self::Text),
            ColumnDataType::Date => Ok(Self::DateTime),
            ColumnDataType::Unknown => Err(error::Error::NoFeatureDataTypeForColumnDataType),
        }
    }
}

impl TryFrom<ColumnDataType> for crate::api::model::datatypes::FeatureDataType {
    type Error = error::Error;

    fn try_from(value: ColumnDataType) -> Result<Self, Self::Error> {
        match value {
            ColumnDataType::Int => Ok(Self::Int),
            ColumnDataType::Float => Ok(Self::Float),
            ColumnDataType::Text => Ok(Self::Text),
            ColumnDataType::Date => Ok(Self::DateTime),
            ColumnDataType::Unknown => Err(error::Error::NoFeatureDataTypeForColumnDataType),
        }
    }
}

fn detect_columns(layer: &Layer) -> HashMap<String, ColumnDataType> {
    let mut columns = HashMap::default();

    for field in layer.defn().fields() {
        let field_type = field.field_type();

        let data_type = match field_type {
            OGRFieldType::OFTInteger | OGRFieldType::OFTInteger64 => ColumnDataType::Int,
            OGRFieldType::OFTReal => ColumnDataType::Float,
            OGRFieldType::OFTString => ColumnDataType::Text,
            OGRFieldType::OFTDate | OGRFieldType::OFTDateTime => ColumnDataType::Date,
            _ => ColumnDataType::Unknown,
        };

        columns.insert(field.name(), data_type);
    }

    columns
}

fn column_map_to_column_vecs(columns: &HashMap<String, ColumnDataType>) -> Columns {
    let mut int = Vec::new();
    let mut float = Vec::new();
    let mut text = Vec::new();
    let mut date = Vec::new();

    for (k, v) in columns {
        match v {
            ColumnDataType::Int => int.push(k.clone()),
            ColumnDataType::Float => float.push(k.clone()),
            ColumnDataType::Text => text.push(k.clone()),
            ColumnDataType::Date => date.push(k.clone()),
            ColumnDataType::Unknown => {}
        }
    }

    Columns {
        int,
        float,
        text,
        date,
    }
}

/// Delete a dataset
#[utoipa::path(
    tag = "Datasets",
    delete,
    path = "/dataset/{dataset}",
    responses(
        (status = 200, description = "OK"),
        (status = 400, description = "Bad request", body = ErrorResponse, examples(
            ("Referenced an unknown dataset" = (value = json!({
                "error": "UnknownDatasetName",
                "message": "Unknown dataset name"
            }))),
            ("Given dataset can only be deleted by owner" = (value = json!({
                "error": "OperationRequiresOwnerPermission",
                "message": "Operation requires owner permission"
            })))
        )),
        (status = 401, response = crate::api::model::responses::UnauthorizedUserResponse)
    ),
    params(
        ("dataset" = DatasetName, description = "Dataset id")
    ),
    security(
        ("session_token" = [])
    )
)]
pub async fn delete_dataset_handler<C: ApplicationContext>(
    dataset: web::Path<DatasetName>,
    session: C::Session,
    app_ctx: web::Data<C>,
) -> Result<HttpResponse> {
    let session_ctx = app_ctx.session_context(session).db();

    let real_dataset = dataset.into_inner();

    let dataset_id = session_ctx
        .resolve_dataset_name_to_id(&real_dataset)
        .await?;

    // handle the case where the dataset name is not known
    let dataset_id = dataset_id.ok_or(error::Error::UnknownDatasetName {
        dataset_name: real_dataset.to_string(),
    })?;

    session_ctx.delete_dataset(dataset_id).await?;

    Ok(actix_web::HttpResponse::Ok().finish())
}

#[cfg(test)]
mod tests {
    use super::*;
    use crate::api::model::datatypes::NamedData;
    use crate::api::model::responses::datasets::DatasetNameResponse;
    use crate::api::model::responses::IdResponse;
    use crate::api::model::services::{DatasetDefinition, Provenance};
    use crate::contexts::{PostgresContext, Session, SessionId, SimpleApplicationContext};
    use crate::datasets::storage::DatasetStore;
    use crate::datasets::upload::{UploadId, VolumeName};
    use crate::datasets::DatasetIdAndName;
    use crate::error::Result;
    use crate::projects::{PointSymbology, RasterSymbology, Symbology};
    use crate::util::tests::{
        add_ndvi_to_datasets, read_body_json, read_body_string, send_test_request,
        SetMultipartBody, TestDataUploads,
    };
    use crate::{ge_context, test_data};
    use actix_web;
    use actix_web::http::header;
    use actix_web_httpauth::headers::authorization::Bearer;
    use futures::TryStreamExt;
    use geoengine_datatypes::collections::{
        GeometryCollection, MultiPointCollection, VectorDataType,
    };
    use geoengine_datatypes::operations::image::{RasterColorizer, RgbaColor};
    use geoengine_datatypes::primitives::{BoundingBox2D, ColumnSelection, SpatialResolution};
    use geoengine_datatypes::raster::{GridShape2D, TilingSpecification};
    use geoengine_datatypes::spatial_reference::SpatialReferenceOption;
    use geoengine_operators::engine::{
        ExecutionContext, InitializedVectorOperator, QueryProcessor, StaticMetaData,
        VectorOperator, VectorResultDescriptor, WorkflowOperatorPath,
    };
    use geoengine_operators::source::{
        OgrSource, OgrSourceDataset, OgrSourceErrorSpec, OgrSourceParameters,
    };
    use geoengine_operators::util::gdal::create_ndvi_meta_data;
    use serde_json::{json, Value};
    use tokio_postgres::NoTls;

    #[ge_context::test]
    #[allow(clippy::too_many_lines)]
    async fn test_list_datasets(app_ctx: PostgresContext<NoTls>) {
        let ctx = app_ctx.default_session_context().await.unwrap();

        let session_id = app_ctx.default_session_id().await;

        let descriptor = VectorResultDescriptor {
            data_type: VectorDataType::MultiPoint,
            spatial_reference: SpatialReferenceOption::Unreferenced,
            columns: Default::default(),
            time: None,
            bbox: None,
        };

        let ds = AddDataset {
            name: Some(DatasetName::new(None, "My_Dataset")),
            display_name: "OgrDataset".to_string(),
            description: "My Ogr dataset".to_string(),
            source_operator: "OgrSource".to_string(),
            symbology: None,
            provenance: None,
            tags: Some(vec!["upload".to_owned(), "test".to_owned()]),
        };

        let meta = crate::datasets::storage::MetaDataDefinition::OgrMetaData(StaticMetaData {
            loading_info: OgrSourceDataset {
                file_name: Default::default(),
                layer_name: String::new(),
                data_type: None,
                time: Default::default(),
                default_geometry: None,
                columns: None,
                force_ogr_time_filter: false,
                force_ogr_spatial_filter: false,
                on_error: OgrSourceErrorSpec::Ignore,
                sql_query: None,
                attribute_query: None,
                cache_ttl: CacheTtlSeconds::default(),
            },
            result_descriptor: descriptor.clone(),
            phantom: Default::default(),
        });

        let db = ctx.db();
        let DatasetIdAndName { id: id1, name: _ } = db.add_dataset(ds.into(), meta).await.unwrap();

        let ds = AddDataset {
            name: Some(DatasetName::new(None, "My_Dataset2")),
            display_name: "OgrDataset2".to_string(),
            description: "My Ogr dataset2".to_string(),
            source_operator: "OgrSource".to_string(),
            symbology: Some(Symbology::Point(PointSymbology::default())),
            provenance: None,
            tags: Some(vec!["upload".to_owned(), "test".to_owned()]),
        };

        let meta = crate::datasets::storage::MetaDataDefinition::OgrMetaData(StaticMetaData {
            loading_info: OgrSourceDataset {
                file_name: Default::default(),
                layer_name: String::new(),
                data_type: None,
                time: Default::default(),
                default_geometry: None,
                columns: None,
                force_ogr_time_filter: false,
                force_ogr_spatial_filter: false,
                on_error: OgrSourceErrorSpec::Ignore,
                sql_query: None,
                attribute_query: None,
                cache_ttl: CacheTtlSeconds::default(),
            },
            result_descriptor: descriptor,
            phantom: Default::default(),
        });

        let DatasetIdAndName { id: id2, name: _ } = db.add_dataset(ds.into(), meta).await.unwrap();

        let req = actix_web::test::TestRequest::get()
            .uri(&format!(
                "/datasets?{}",
                &serde_urlencoded::to_string([
                    ("order", "NameAsc"),
                    ("offset", "0"),
                    ("limit", "2"),
                ])
                .unwrap()
            ))
            .append_header((header::CONTENT_LENGTH, 0))
            .append_header((header::AUTHORIZATION, Bearer::new(session_id.to_string())));
        let res = send_test_request(req, app_ctx).await;

        assert_eq!(res.status(), 200);

        assert_eq!(
            read_body_json(res).await,
            json!([ {
                "id": id1,
                "name": "My_Dataset",
                "displayName": "OgrDataset",
                "description": "My Ogr dataset",
                "tags": ["upload", "test"],
                "sourceOperator": "OgrSource",
                "resultDescriptor": {
                    "type": "vector",
                    "dataType": "MultiPoint",
                    "spatialReference": "",
                    "columns": {},
                    "time": null,
                    "bbox": null
                },
                "symbology": null
            },{
                "id": id2,
                "name": "My_Dataset2",
                "displayName": "OgrDataset2",
                "description": "My Ogr dataset2",
                "tags": ["upload", "test"],
                "sourceOperator": "OgrSource",
                "resultDescriptor": {
                    "type": "vector",
                    "dataType": "MultiPoint",
                    "spatialReference": "",
                    "columns": {},
                    "time": null,
                    "bbox": null
                },
                "symbology": {
                    "type": "point",
                    "radius": {
                        "type": "static",
                        "value": 10
                    },
                    "fillColor": {
                        "type": "static",
                        "color": [255, 255, 255, 255]
                    },
                    "stroke": {
                        "width": {
                            "type": "static",
                            "value": 1
                        },
                        "color": {
                            "type": "static",
                            "color": [0, 0, 0, 255]
                        }
                    },
                    "text": null
                }
            }])
        );
    }

    async fn upload_ne_10m_ports_files<C: SimpleApplicationContext>(
        app_ctx: C,
        session_id: SessionId,
    ) -> Result<UploadId> {
        let files = vec![
            test_data!("vector/data/ne_10m_ports/ne_10m_ports.shp").to_path_buf(),
            test_data!("vector/data/ne_10m_ports/ne_10m_ports.shx").to_path_buf(),
            test_data!("vector/data/ne_10m_ports/ne_10m_ports.prj").to_path_buf(),
            test_data!("vector/data/ne_10m_ports/ne_10m_ports.dbf").to_path_buf(),
            test_data!("vector/data/ne_10m_ports/ne_10m_ports.cpg").to_path_buf(),
        ];

        let req = actix_web::test::TestRequest::post()
            .uri("/upload")
            .append_header((header::AUTHORIZATION, Bearer::new(session_id.to_string())))
            .set_multipart_files(&files);
        let res = send_test_request(req, app_ctx).await;
        assert_eq!(res.status(), 200);

        let upload: IdResponse<UploadId> = actix_web::test::read_body_json(res).await;
        let root = upload.id.root_path()?;

        for file in files {
            let file_name = file.file_name().unwrap();
            assert!(root.join(file_name).exists());
        }

        Ok(upload.id)
    }

    async fn construct_dataset_from_upload<C: SimpleApplicationContext>(
        app_ctx: C,
        upload_id: UploadId,
        session_id: SessionId,
    ) -> DatasetName {
        let s = json!({
            "dataPath": {
                "upload": upload_id
            },
            "definition": {
                "properties": {
                    "name": "uploaded_ne_10m_ports",
                    "displayName": "Uploaded Natural Earth 10m Ports",
                    "description": "Ports from Natural Earth",
                    "sourceOperator": "OgrSource"
                },
                "metaData": {
                    "type": "OgrMetaData",
                    "loadingInfo": {
                        "fileName": "ne_10m_ports.shp",
                        "layerName": "ne_10m_ports",
                        "dataType": "MultiPoint",
                        "time": {
                            "type": "none"
                        },
                        "columns": {
                            "x": "",
                            "y": null,
                            "float": ["natlscale"],
                            "int": ["scalerank"],
                            "text": ["featurecla", "name", "website"],
                            "bool": [],
                            "datetime": []
                        },
                        "forceOgrTimeGilter": false,
                        "onError": "ignore",
                        "provenance": null
                    },
                    "resultDescriptor": {
                        "dataType": "MultiPoint",
                        "spatialReference": "EPSG:4326",
                        "columns": {
                            "website": {
                                "dataType": "text",
                                "measurement": {
                                    "type": "unitless"
                                }
                            },
                            "name": {
                                "dataType": "text",
                                "measurement": {
                                    "type": "unitless"
                                }
                            },
                            "natlscale": {
                                "dataType": "float",
                                "measurement": {
                                    "type": "unitless"
                                }
                            },
                            "scalerank": {
                                "dataType": "int",
                                "measurement": {
                                    "type": "unitless"
                                }
                            },
                            "featurecla": {
                                "dataType": "text",
                                "measurement": {
                                    "type": "unitless"
                                }
                            }
                        }
                    }
                }
            }
        });

        let req = actix_web::test::TestRequest::post()
            .uri("/dataset")
            .append_header((header::CONTENT_LENGTH, 0))
            .append_header((header::AUTHORIZATION, Bearer::new(session_id.to_string())))
            .append_header((header::CONTENT_TYPE, "application/json"))
            .set_json(s);
        let res = send_test_request(req, app_ctx).await;
        assert_eq!(res.status(), 200, "{res:?}");

        let DatasetNameResponse { dataset_name } = actix_web::test::read_body_json(res).await;
        dataset_name
    }

    async fn make_ogr_source<C: ExecutionContext>(
        exe_ctx: &C,
        named_data: NamedData,
    ) -> Result<Box<dyn InitializedVectorOperator>> {
        OgrSource {
            params: OgrSourceParameters {
                data: named_data.into(),
                attribute_projection: None,
                attribute_filters: None,
            },
        }
        .boxed()
        .initialize(WorkflowOperatorPath::initialize_root(), exe_ctx)
        .await
        .map_err(Into::into)
    }

    fn ctx_tiling_spec_600x600() -> TilingSpecification {
        TilingSpecification {
            origin_coordinate: (0., 0.).into(),
            tile_size_in_pixels: GridShape2D::new([600, 600]),
        }
    }

    #[ge_context::test(tiling_spec = "ctx_tiling_spec_600x600")]
    async fn create_dataset(app_ctx: PostgresContext<NoTls>) -> Result<()> {
        let mut test_data = TestDataUploads::default(); // remember created folder and remove them on drop

        let session_id = app_ctx.default_session_id().await;

        let ctx = app_ctx.default_session_context().await?;

        let upload_id = upload_ne_10m_ports_files(app_ctx.clone(), session_id).await?;
        test_data.uploads.push(upload_id);

        let _dataset_id =
            construct_dataset_from_upload(app_ctx.clone(), upload_id, session_id).await;
        let exe_ctx = ctx.execution_context()?;

        let source = make_ogr_source(
            &exe_ctx,
            NamedData {
                namespace: None,
                provider: None,
                name: "uploaded_ne_10m_ports".to_string(),
            },
        )
        .await?;

        let query_processor = source.query_processor()?.multi_point().unwrap();
        let query_ctx = ctx.query_context()?;

        let query = query_processor
            .query(
                VectorQueryRectangle {
                    spatial_bounds: BoundingBox2D::new((1.85, 50.88).into(), (4.82, 52.95).into())?,
                    time_interval: Default::default(),
                    spatial_resolution: SpatialResolution::new(1., 1.)?,
                    attributes: ColumnSelection::all(),
                },
                &query_ctx,
            )
            .await?;

        let result: Vec<MultiPointCollection> = query.try_collect().await?;

        let coords = result[0].coordinates();
        assert_eq!(coords.len(), 10);
        assert_eq!(
            coords,
            &[
                [2.933_686_69, 51.23].into(),
                [3.204_593_64_f64, 51.336_388_89].into(),
                [4.651_413_428, 51.805_833_33].into(),
                [4.11, 51.95].into(),
                [4.386_160_188, 50.886_111_11].into(),
                [3.767_373_38, 51.114_444_44].into(),
                [4.293_757_362, 51.297_777_78].into(),
                [1.850_176_678, 50.965_833_33].into(),
                [2.170_906_949, 51.021_666_67].into(),
                [4.292_873_969, 51.927_222_22].into(),
            ]
        );

        Ok(())
    }

    #[ge_context::test]
    async fn it_creates_system_dataset(app_ctx: PostgresContext<NoTls>) -> Result<()> {
        let ctx = app_ctx.default_session_context().await.unwrap();

        let session_id = ctx.session().id();

        let volume = VolumeName("test_data".to_string());

        let mut meta_data = create_ndvi_meta_data();

        // make path relative to volume
        meta_data.params.file_path = "raster/modis_ndvi/MOD13A2_M_NDVI_%_START_TIME_%.TIFF".into();

        let create = CreateDataset {
            data_path: DataPath::Volume(volume.clone()),
            definition: DatasetDefinition {
                properties: AddDataset {
                    name: None,
                    display_name: "ndvi".to_string(),
                    description: "ndvi".to_string(),
                    source_operator: "GdalSource".to_string(),
                    symbology: None,
                    provenance: None,
                    tags: Some(vec!["upload".to_owned(), "test".to_owned()]),
                },
                meta_data: MetaDataDefinition::GdalMetaDataRegular(meta_data.into()),
            },
        };

        // create via admin session
        let req = actix_web::test::TestRequest::post()
            .uri("/dataset")
            .append_header((header::CONTENT_LENGTH, 0))
            .append_header((header::AUTHORIZATION, Bearer::new(session_id.to_string())))
            .append_header((header::CONTENT_TYPE, "application/json"))
            .set_payload(serde_json::to_string(&create)?);
        let res = send_test_request(req, app_ctx.clone()).await;
        assert_eq!(res.status(), 200);

        let DatasetNameResponse { dataset_name } = actix_web::test::read_body_json(res).await;

        // assert dataset is accessible via regular session
        let req = actix_web::test::TestRequest::get()
            .uri(&format!("/dataset/{dataset_name}"))
            .append_header((header::CONTENT_LENGTH, 0))
            .append_header((header::AUTHORIZATION, Bearer::new(session_id.to_string())))
            .append_header((header::CONTENT_TYPE, "application/json"))
            .set_payload(serde_json::to_string(&create)?);

        let res = send_test_request(req, app_ctx.clone()).await;
        assert_eq!(res.status(), 200);

        Ok(())
    }

    #[test]
    fn it_auto_detects() {
        let meta_data = auto_detect_vector_meta_data_definition(
            test_data!("vector/data/ne_10m_ports/ne_10m_ports.shp"),
            &None,
        )
        .unwrap();
        let mut meta_data = crate::datasets::storage::MetaDataDefinition::OgrMetaData(meta_data);

        if let crate::datasets::storage::MetaDataDefinition::OgrMetaData(meta_data) = &mut meta_data
        {
            if let Some(columns) = &mut meta_data.loading_info.columns {
                columns.text.sort();
            }
        }

        assert_eq!(
            meta_data,
            crate::datasets::storage::MetaDataDefinition::OgrMetaData(StaticMetaData {
                loading_info: OgrSourceDataset {
                    file_name: test_data!("vector/data/ne_10m_ports/ne_10m_ports.shp").into(),
                    layer_name: "ne_10m_ports".to_string(),
                    data_type: Some(VectorDataType::MultiPoint),
                    time: OgrSourceDatasetTimeType::None,
                    default_geometry: None,
                    columns: Some(OgrSourceColumnSpec {
                        format_specifics: None,
                        x: String::new(),
                        y: None,
                        int: vec!["scalerank".to_string()],
                        float: vec!["natlscale".to_string()],
                        text: vec![
                            "featurecla".to_string(),
                            "name".to_string(),
                            "website".to_string(),
                        ],
                        bool: vec![],
                        datetime: vec![],
                        rename: None,
                    }),
                    force_ogr_time_filter: false,
                    force_ogr_spatial_filter: false,
                    on_error: OgrSourceErrorSpec::Ignore,
                    sql_query: None,
                    attribute_query: None,
                    cache_ttl: CacheTtlSeconds::default()
                },
                result_descriptor: VectorResultDescriptor {
                    data_type: VectorDataType::MultiPoint,
                    spatial_reference: SpatialReference::epsg_4326().into(),
                    columns: [
                        (
                            "name".to_string(),
                            VectorColumnInfo {
                                data_type: FeatureDataType::Text,
                                measurement: Measurement::Unitless
                            }
                        ),
                        (
                            "scalerank".to_string(),
                            VectorColumnInfo {
                                data_type: FeatureDataType::Int,
                                measurement: Measurement::Unitless
                            }
                        ),
                        (
                            "website".to_string(),
                            VectorColumnInfo {
                                data_type: FeatureDataType::Text,
                                measurement: Measurement::Unitless
                            }
                        ),
                        (
                            "natlscale".to_string(),
                            VectorColumnInfo {
                                data_type: FeatureDataType::Float,
                                measurement: Measurement::Unitless
                            }
                        ),
                        (
                            "featurecla".to_string(),
                            VectorColumnInfo {
                                data_type: FeatureDataType::Text,
                                measurement: Measurement::Unitless
                            }
                        ),
                    ]
                    .iter()
                    .cloned()
                    .collect(),
                    time: None,
                    bbox: None,
                },
                phantom: Default::default(),
            })
        );
    }

    #[test]
    fn it_detects_time_json() {
        let meta_data = auto_detect_vector_meta_data_definition(
            test_data!("vector/data/points_with_iso_time.json"),
            &None,
        )
        .unwrap();

        let mut meta_data = crate::datasets::storage::MetaDataDefinition::OgrMetaData(meta_data);

        if let crate::datasets::storage::MetaDataDefinition::OgrMetaData(meta_data) = &mut meta_data
        {
            if let Some(columns) = &mut meta_data.loading_info.columns {
                columns.datetime.sort();
            }
        }

        assert_eq!(
            meta_data,
            crate::datasets::storage::MetaDataDefinition::OgrMetaData(StaticMetaData {
                loading_info: OgrSourceDataset {
                    file_name: test_data!("vector/data/points_with_iso_time.json").into(),
                    layer_name: "points_with_iso_time".to_string(),
                    data_type: Some(VectorDataType::MultiPoint),
                    time: OgrSourceDatasetTimeType::StartEnd {
                        start_field: "time_start".to_owned(),
                        start_format: OgrSourceTimeFormat::Auto,
                        end_field: "time_end".to_owned(),
                        end_format: OgrSourceTimeFormat::Auto,
                    },
                    default_geometry: None,
                    columns: Some(OgrSourceColumnSpec {
                        format_specifics: None,
                        x: String::new(),
                        y: None,
                        float: vec![],
                        int: vec![],
                        text: vec![],
                        bool: vec![],
                        datetime: vec!["time_end".to_owned(), "time_start".to_owned()],
                        rename: None,
                    }),
                    force_ogr_time_filter: false,
                    force_ogr_spatial_filter: false,
                    on_error: OgrSourceErrorSpec::Ignore,
                    sql_query: None,
                    attribute_query: None,
                    cache_ttl: CacheTtlSeconds::default()
                },
                result_descriptor: VectorResultDescriptor {
                    data_type: VectorDataType::MultiPoint,
                    spatial_reference: SpatialReference::epsg_4326().into(),
                    columns: [
                        (
                            "time_start".to_owned(),
                            VectorColumnInfo {
                                data_type: FeatureDataType::DateTime,
                                measurement: Measurement::Unitless
                            }
                        ),
                        (
                            "time_end".to_owned(),
                            VectorColumnInfo {
                                data_type: FeatureDataType::DateTime,
                                measurement: Measurement::Unitless
                            }
                        )
                    ]
                    .iter()
                    .cloned()
                    .collect(),
                    time: None,
                    bbox: None,
                },
                phantom: Default::default()
            })
        );
    }

    #[test]
    fn it_detects_time_gpkg() {
        let meta_data = auto_detect_vector_meta_data_definition(
            test_data!("vector/data/points_with_time.gpkg"),
            &None,
        )
        .unwrap();

        let mut meta_data = crate::datasets::storage::MetaDataDefinition::OgrMetaData(meta_data);

        if let crate::datasets::storage::MetaDataDefinition::OgrMetaData(meta_data) = &mut meta_data
        {
            if let Some(columns) = &mut meta_data.loading_info.columns {
                columns.datetime.sort();
            }
        }

        assert_eq!(
            meta_data,
            crate::datasets::storage::MetaDataDefinition::OgrMetaData(StaticMetaData {
                loading_info: OgrSourceDataset {
                    file_name: test_data!("vector/data/points_with_time.gpkg").into(),
                    layer_name: "points_with_time".to_string(),
                    data_type: Some(VectorDataType::MultiPoint),
                    time: OgrSourceDatasetTimeType::StartEnd {
                        start_field: "time_start".to_owned(),
                        start_format: OgrSourceTimeFormat::Auto,
                        end_field: "time_end".to_owned(),
                        end_format: OgrSourceTimeFormat::Auto,
                    },
                    default_geometry: None,
                    columns: Some(OgrSourceColumnSpec {
                        format_specifics: None,
                        x: String::new(),
                        y: None,
                        float: vec![],
                        int: vec![],
                        text: vec![],
                        bool: vec![],
                        datetime: vec!["time_end".to_owned(), "time_start".to_owned()],
                        rename: None,
                    }),
                    force_ogr_time_filter: false,
                    force_ogr_spatial_filter: false,
                    on_error: OgrSourceErrorSpec::Ignore,
                    sql_query: None,
                    attribute_query: None,
                    cache_ttl: CacheTtlSeconds::default()
                },
                result_descriptor: VectorResultDescriptor {
                    data_type: VectorDataType::MultiPoint,
                    spatial_reference: SpatialReference::epsg_4326().into(),
                    columns: [
                        (
                            "time_start".to_owned(),
                            VectorColumnInfo {
                                data_type: FeatureDataType::DateTime,
                                measurement: Measurement::Unitless
                            }
                        ),
                        (
                            "time_end".to_owned(),
                            VectorColumnInfo {
                                data_type: FeatureDataType::DateTime,
                                measurement: Measurement::Unitless
                            }
                        )
                    ]
                    .iter()
                    .cloned()
                    .collect(),
                    time: None,
                    bbox: None,
                },
                phantom: Default::default(),
            })
        );
    }

    #[test]
    fn it_detects_time_shp() {
        let meta_data = auto_detect_vector_meta_data_definition(
            test_data!("vector/data/points_with_date.shp"),
            &None,
        )
        .unwrap();

        let mut meta_data = crate::datasets::storage::MetaDataDefinition::OgrMetaData(meta_data);

        if let crate::datasets::storage::MetaDataDefinition::OgrMetaData(meta_data) = &mut meta_data
        {
            if let Some(columns) = &mut meta_data.loading_info.columns {
                columns.datetime.sort();
            }
        }

        assert_eq!(
            meta_data,
            crate::datasets::storage::MetaDataDefinition::OgrMetaData(StaticMetaData {
                loading_info: OgrSourceDataset {
                    file_name: test_data!("vector/data/points_with_date.shp").into(),
                    layer_name: "points_with_date".to_string(),
                    data_type: Some(VectorDataType::MultiPoint),
                    time: OgrSourceDatasetTimeType::StartEnd {
                        start_field: "time_start".to_owned(),
                        start_format: OgrSourceTimeFormat::Auto,
                        end_field: "time_end".to_owned(),
                        end_format: OgrSourceTimeFormat::Auto,
                    },
                    default_geometry: None,
                    columns: Some(OgrSourceColumnSpec {
                        format_specifics: None,
                        x: String::new(),
                        y: None,
                        float: vec![],
                        int: vec![],
                        text: vec![],
                        bool: vec![],
                        datetime: vec!["time_end".to_owned(), "time_start".to_owned()],
                        rename: None,
                    }),
                    force_ogr_time_filter: false,
                    force_ogr_spatial_filter: false,
                    on_error: OgrSourceErrorSpec::Ignore,
                    sql_query: None,
                    attribute_query: None,
                    cache_ttl: CacheTtlSeconds::default()
                },
                result_descriptor: VectorResultDescriptor {
                    data_type: VectorDataType::MultiPoint,
                    spatial_reference: SpatialReference::epsg_4326().into(),
                    columns: [
                        (
                            "time_end".to_owned(),
                            VectorColumnInfo {
                                data_type: FeatureDataType::DateTime,
                                measurement: Measurement::Unitless
                            }
                        ),
                        (
                            "time_start".to_owned(),
                            VectorColumnInfo {
                                data_type: FeatureDataType::DateTime,
                                measurement: Measurement::Unitless
                            }
                        )
                    ]
                    .iter()
                    .cloned()
                    .collect(),
                    time: None,
                    bbox: None,
                },
                phantom: Default::default(),
            })
        );
    }

    #[test]
    fn it_detects_time_start_duration() {
        let meta_data = auto_detect_vector_meta_data_definition(
            test_data!("vector/data/points_with_iso_start_duration.json"),
            &None,
        )
        .unwrap();

        let meta_data = crate::datasets::storage::MetaDataDefinition::OgrMetaData(meta_data);

        assert_eq!(
            meta_data,
            crate::datasets::storage::MetaDataDefinition::OgrMetaData(StaticMetaData {
                loading_info: OgrSourceDataset {
                    file_name: test_data!("vector/data/points_with_iso_start_duration.json").into(),
                    layer_name: "points_with_iso_start_duration".to_string(),
                    data_type: Some(VectorDataType::MultiPoint),
                    time: OgrSourceDatasetTimeType::StartDuration {
                        start_field: "time_start".to_owned(),
                        start_format: OgrSourceTimeFormat::Auto,
                        duration_field: "duration".to_owned(),
                    },
                    default_geometry: None,
                    columns: Some(OgrSourceColumnSpec {
                        format_specifics: None,
                        x: String::new(),
                        y: None,
                        float: vec![],
                        int: vec!["duration".to_owned()],
                        text: vec![],
                        bool: vec![],
                        datetime: vec!["time_start".to_owned()],
                        rename: None,
                    }),
                    force_ogr_time_filter: false,
                    force_ogr_spatial_filter: false,
                    on_error: OgrSourceErrorSpec::Ignore,
                    sql_query: None,
                    attribute_query: None,
                    cache_ttl: CacheTtlSeconds::default()
                },
                result_descriptor: VectorResultDescriptor {
                    data_type: VectorDataType::MultiPoint,
                    spatial_reference: SpatialReference::epsg_4326().into(),
                    columns: [
                        (
                            "time_start".to_owned(),
                            VectorColumnInfo {
                                data_type: FeatureDataType::DateTime,
                                measurement: Measurement::Unitless
                            }
                        ),
                        (
                            "duration".to_owned(),
                            VectorColumnInfo {
                                data_type: FeatureDataType::Int,
                                measurement: Measurement::Unitless
                            }
                        )
                    ]
                    .iter()
                    .cloned()
                    .collect(),
                    time: None,
                    bbox: None,
                },
                phantom: Default::default()
            })
        );
    }

    #[test]
    fn it_detects_csv() {
        let meta_data =
            auto_detect_vector_meta_data_definition(test_data!("vector/data/lonlat.csv"), &None)
                .unwrap();

        let mut meta_data = crate::datasets::storage::MetaDataDefinition::OgrMetaData(meta_data);

        if let crate::datasets::storage::MetaDataDefinition::OgrMetaData(meta_data) = &mut meta_data
        {
            if let Some(columns) = &mut meta_data.loading_info.columns {
                columns.text.sort();
            }
        }

        assert_eq!(
            meta_data,
            crate::datasets::storage::MetaDataDefinition::OgrMetaData(StaticMetaData {
                loading_info: OgrSourceDataset {
                    file_name: test_data!("vector/data/lonlat.csv").into(),
                    layer_name: "lonlat".to_string(),
                    data_type: Some(VectorDataType::MultiPoint),
                    time: OgrSourceDatasetTimeType::None,
                    default_geometry: None,
                    columns: Some(OgrSourceColumnSpec {
                        format_specifics: None,
                        x: "Longitude".to_string(),
                        y: Some("Latitude".to_string()),
                        float: vec![],
                        int: vec![],
                        text: vec![
                            "Latitude".to_string(),
                            "Longitude".to_string(),
                            "Name".to_string()
                        ],
                        bool: vec![],
                        datetime: vec![],
                        rename: None,
                    }),
                    force_ogr_time_filter: false,
                    force_ogr_spatial_filter: false,
                    on_error: OgrSourceErrorSpec::Ignore,
                    sql_query: None,
                    attribute_query: None,
                    cache_ttl: CacheTtlSeconds::default()
                },
                result_descriptor: VectorResultDescriptor {
                    data_type: VectorDataType::MultiPoint,
                    spatial_reference: SpatialReferenceOption::Unreferenced,
                    columns: [
                        (
                            "Latitude".to_string(),
                            VectorColumnInfo {
                                data_type: FeatureDataType::Text,
                                measurement: Measurement::Unitless
                            }
                        ),
                        (
                            "Longitude".to_string(),
                            VectorColumnInfo {
                                data_type: FeatureDataType::Text,
                                measurement: Measurement::Unitless
                            }
                        ),
                        (
                            "Name".to_string(),
                            VectorColumnInfo {
                                data_type: FeatureDataType::Text,
                                measurement: Measurement::Unitless
                            }
                        )
                    ]
                    .iter()
                    .cloned()
                    .collect(),
                    time: None,
                    bbox: None,
                },
                phantom: Default::default()
            })
        );
    }

    #[ge_context::test]
    async fn get_dataset(app_ctx: PostgresContext<NoTls>) -> Result<()> {
        let ctx = app_ctx.default_session_context().await.unwrap();

        let session_id = ctx.session().id();

        let descriptor = VectorResultDescriptor {
            data_type: VectorDataType::Data,
            spatial_reference: SpatialReferenceOption::Unreferenced,
            columns: Default::default(),
            time: None,
            bbox: None,
        };

        let ds = AddDataset {
            name: None,
            display_name: "OgrDataset".to_string(),
            description: "My Ogr dataset".to_string(),
            source_operator: "OgrSource".to_string(),
            symbology: None,
            provenance: None,
            tags: Some(vec!["upload".to_owned(), "test".to_owned()]),
        };

        let meta = crate::datasets::storage::MetaDataDefinition::OgrMetaData(StaticMetaData {
            loading_info: OgrSourceDataset {
                file_name: Default::default(),
                layer_name: String::new(),
                data_type: None,
                time: Default::default(),
                default_geometry: None,
                columns: None,
                force_ogr_time_filter: false,
                force_ogr_spatial_filter: false,
                on_error: OgrSourceErrorSpec::Ignore,
                sql_query: None,
                attribute_query: None,
                cache_ttl: CacheTtlSeconds::default(),
            },
            result_descriptor: descriptor,
            phantom: Default::default(),
        });

        let db = ctx.db();
        let DatasetIdAndName {
            id,
            name: dataset_name,
        } = db.add_dataset(ds.into(), meta).await?;

        let req = actix_web::test::TestRequest::get()
            .uri(&format!("/dataset/{id}"))
            .append_header((header::CONTENT_LENGTH, 0))
            .append_header((header::AUTHORIZATION, Bearer::new(session_id.to_string())));
        let res = send_test_request(req, app_ctx).await;

        let res_status = res.status();
        let res_body = serde_json::from_str::<Value>(&read_body_string(res).await).unwrap();
        assert_eq!(res_status, 200, "{res_body}");

        assert_eq!(
            res_body,
            json!({
                "name": dataset_name,
                "id": id,
                "displayName": "OgrDataset",
                "description": "My Ogr dataset",
                "resultDescriptor": {
                    "type": "vector",
                    "dataType": "Data",
                    "spatialReference": "",
                    "columns": {},
                    "time": null,
                    "bbox": null
                },
                "sourceOperator": "OgrSource",
                "symbology": null,
                "provenance": null,
                "tags": ["upload", "test"],
            })
        );

        Ok(())
    }

    #[ge_context::test]
    #[allow(clippy::too_many_lines)]
    async fn it_suggests_metadata(app_ctx: PostgresContext<NoTls>) -> Result<()> {
        let mut test_data = TestDataUploads::default(); // remember created folder and remove them on drop

        let ctx = app_ctx.default_session_context().await.unwrap();
        let session_id = ctx.session().id();

        let body = vec![(
            "test.json",
            r#"{
                "type": "FeatureCollection",
                "features": [
                  {
                    "type": "Feature",
                    "geometry": {
                      "type": "Point",
                      "coordinates": [
                        1,
                        1
                      ]
                    },
                    "properties": {
                      "name": "foo",
                      "id": 1
                    }
                  },
                  {
                    "type": "Feature",
                    "geometry": {
                      "type": "Point",
                      "coordinates": [
                        2,
                        2
                      ]
                    },
                    "properties": {
                      "name": "bar",
                      "id": 2
                    }
                  }
                ]
              }"#,
        )];

        let req = actix_web::test::TestRequest::post()
            .uri("/upload")
            .append_header((header::AUTHORIZATION, Bearer::new(session_id.to_string())))
            .set_multipart(body.clone());

        let res = send_test_request(req, app_ctx.clone()).await;

        assert_eq!(res.status(), 200);

        let upload: IdResponse<UploadId> = actix_web::test::read_body_json(res).await;
        test_data.uploads.push(upload.id);

        let upload_content =
            std::fs::read_to_string(upload.id.root_path().unwrap().join("test.json")).unwrap();

        assert_eq!(&upload_content, body[0].1);

        let req = actix_web::test::TestRequest::post()
            .uri("/dataset/suggest")
            .append_header((header::CONTENT_LENGTH, 0))
            .append_header((header::AUTHORIZATION, Bearer::new(session_id.to_string())))
            .set_json(SuggestMetaData {
                data_path: DataPath::Upload(upload.id),
                layer_name: None,
                main_file: None,
            });
        let res = send_test_request(req, app_ctx).await;

        let res_status = res.status();
        let res_body = read_body_string(res).await;
        assert_eq!(res_status, 200, "{res_body}");

        assert_eq!(
            serde_json::from_str::<serde_json::Value>(&res_body).unwrap(),
            json!({
              "mainFile": "test.json",
              "layerName": "test",
              "metaData": {
                "type": "OgrMetaData",
                "loadingInfo": {
                  "fileName": format!("test_upload/{}/test.json", upload.id),
                  "layerName": "test",
                  "dataType": "MultiPoint",
                  "time": {
                    "type": "none"
                  },
                  "defaultGeometry": null,
                  "columns": {
                    "formatSpecifics": null,
                    "x": "",
                    "y": null,
                    "int": [
                      "id"
                    ],
                    "float": [],
                    "text": [
                      "name"
                    ],
                    "bool": [],
                    "datetime": [],
                    "rename": null
                  },
                  "forceOgrTimeFilter": false,
                  "forceOgrSpatialFilter": false,
                  "onError": "ignore",
                  "sqlQuery": null,
                  "attributeQuery": null,
                  "cacheTtl": 0,
                },
                "resultDescriptor": {
                  "dataType": "MultiPoint",
                  "spatialReference": "EPSG:4326",
                  "columns": {
                    "id": {
                      "dataType": "int",
                      "measurement": {
                        "type": "unitless"
                      }
                    },
                    "name": {
                      "dataType": "text",
                      "measurement": {
                        "type": "unitless"
                      }
                    }
                  },
                  "time": null,
                  "bbox": null
                }
              }
            })
        );

        Ok(())
    }

    #[ge_context::test]
    async fn it_deletes_dataset(app_ctx: PostgresContext<NoTls>) -> Result<()> {
        let mut test_data = TestDataUploads::default(); // remember created folder and remove them on drop

        let ctx = app_ctx.default_session_context().await.unwrap();

        let session_id = app_ctx.default_session_id().await;

        let upload_id = upload_ne_10m_ports_files(app_ctx.clone(), session_id).await?;
        test_data.uploads.push(upload_id);

        let dataset_name =
            construct_dataset_from_upload(app_ctx.clone(), upload_id, session_id).await;

        let db = ctx.db();
        let dataset_id = db
            .resolve_dataset_name_to_id(&dataset_name)
            .await
            .unwrap()
            .unwrap();
        assert!(db.load_dataset(&dataset_id).await.is_ok());

        let req = actix_web::test::TestRequest::delete()
            .uri(&format!("/dataset/{dataset_name}"))
            .append_header((header::CONTENT_LENGTH, 0))
            .append_header((header::AUTHORIZATION, Bearer::new(session_id.to_string())))
            .append_header((header::CONTENT_TYPE, "application/json"));

        let res = send_test_request(req, app_ctx.clone()).await;

        assert_eq!(res.status(), 200);

        assert!(db.load_dataset(&dataset_id).await.is_err());

        Ok(())
    }

    #[ge_context::test]
    async fn it_deletes_system_dataset(app_ctx: PostgresContext<NoTls>) -> Result<()> {
        let ctx = app_ctx.default_session_context().await.unwrap();

        let volume = VolumeName("test_data".to_string());

        let mut meta_data = create_ndvi_meta_data();

        // make path relative to volume
        meta_data.params.file_path = "raster/modis_ndvi/MOD13A2_M_NDVI_%_START_TIME_%.TIFF".into();

        let create = CreateDataset {
            data_path: DataPath::Volume(volume.clone()),
            definition: DatasetDefinition {
                properties: AddDataset {
                    name: None,
                    display_name: "ndvi".to_string(),
                    description: "ndvi".to_string(),
                    source_operator: "GdalSource".to_string(),
                    symbology: None,
                    provenance: None,
                    tags: None,
                },
                meta_data: MetaDataDefinition::GdalMetaDataRegular(meta_data.into()),
            },
        };

        let session_id = app_ctx.default_session_id().await;

        let req = actix_web::test::TestRequest::post()
            .uri("/dataset")
            .append_header((header::CONTENT_LENGTH, 0))
            .append_header((header::AUTHORIZATION, Bearer::new(session_id.to_string())))
            .append_header((header::CONTENT_TYPE, "application/json"))
            .set_payload(serde_json::to_string(&create)?);
        let res = send_test_request(req, app_ctx.clone()).await;

        let DatasetNameResponse { dataset_name } = actix_web::test::read_body_json(res).await;

        let db = ctx.db();
        let dataset_id = db
            .resolve_dataset_name_to_id(&dataset_name)
            .await
            .unwrap()
            .unwrap();
        assert!(db.load_dataset(&dataset_id).await.is_ok());

        let req = actix_web::test::TestRequest::delete()
            .uri(&format!("/dataset/{dataset_name}"))
            .append_header((header::CONTENT_LENGTH, 0))
            .append_header((header::AUTHORIZATION, Bearer::new(session_id.to_string())))
            .append_header((header::CONTENT_TYPE, "application/json"));

        let res = send_test_request(req, app_ctx.clone()).await;

        assert_eq!(res.status(), 200);

        assert!(db.load_dataset(&dataset_id).await.is_err());

        Ok(())
    }

    #[ge_context::test]
    async fn it_gets_loading_info(app_ctx: PostgresContext<NoTls>) -> Result<()> {
        let ctx = app_ctx.default_session_context().await.unwrap();

        let session_id = ctx.session().id();

        let descriptor = VectorResultDescriptor {
            data_type: VectorDataType::Data,
            spatial_reference: SpatialReferenceOption::Unreferenced,
            columns: Default::default(),
            time: None,
            bbox: None,
        };

        let ds = AddDataset {
            name: None,
            display_name: "OgrDataset".to_string(),
            description: "My Ogr dataset".to_string(),
            source_operator: "OgrSource".to_string(),
            symbology: None,
            provenance: None,
            tags: Some(vec!["upload".to_owned(), "test".to_owned()]),
        };

        let meta = crate::datasets::storage::MetaDataDefinition::OgrMetaData(StaticMetaData {
            loading_info: OgrSourceDataset {
                file_name: Default::default(),
                layer_name: String::new(),
                data_type: None,
                time: Default::default(),
                default_geometry: None,
                columns: None,
                force_ogr_time_filter: false,
                force_ogr_spatial_filter: false,
                on_error: OgrSourceErrorSpec::Ignore,
                sql_query: None,
                attribute_query: None,
                cache_ttl: CacheTtlSeconds::default(),
            },
            result_descriptor: descriptor,
            phantom: Default::default(),
        });

        let db = ctx.db();
        let DatasetIdAndName { id, name: _ } = db.add_dataset(ds.into(), meta).await?;

        let req = actix_web::test::TestRequest::get()
            .uri(&format!("/dataset/{id}/loadingInfo"))
            .append_header((header::CONTENT_LENGTH, 0))
            .append_header((header::AUTHORIZATION, Bearer::new(session_id.to_string())));
        let res = send_test_request(req, app_ctx).await;

        let res_status = res.status();
        let res_body = serde_json::from_str::<Value>(&read_body_string(res).await).unwrap();
        assert_eq!(res_status, 200, "{res_body}");

        assert_eq!(
            res_body,
            json!({
                "loadingInfo":  {
                    "attributeQuery": null,
                    "cacheTtl": 0,
                    "columns": null,
                    "dataType": null,
                    "defaultGeometry": null,
                    "fileName": "",
                    "forceOgrSpatialFilter": false,
                    "forceOgrTimeFilter": false,
                    "layerName": "",
                    "onError": "ignore",
                    "sqlQuery": null,
                    "time":  {
                        "type": "none"
                    }
                },
                 "resultDescriptor":  {
                    "bbox": null,
                    "columns":  {},
                    "dataType": "Data",
                    "spatialReference": "",
                    "time": null
                },
                "type": "OgrMetaData"
            })
        );

        Ok(())
    }

    #[ge_context::test]
    async fn it_updates_loading_info(app_ctx: PostgresContext<NoTls>) -> Result<()> {
        let ctx = app_ctx.default_session_context().await.unwrap();

        let session_id = ctx.session().id();

        let descriptor = VectorResultDescriptor {
            data_type: VectorDataType::Data,
            spatial_reference: SpatialReferenceOption::Unreferenced,
            columns: Default::default(),
            time: None,
            bbox: None,
        };

        let ds = AddDataset {
            name: None,
            display_name: "OgrDataset".to_string(),
            description: "My Ogr dataset".to_string(),
            source_operator: "OgrSource".to_string(),
            symbology: None,
            provenance: None,
            tags: Some(vec!["upload".to_owned(), "test".to_owned()]),
        };

        let meta = crate::datasets::storage::MetaDataDefinition::OgrMetaData(StaticMetaData {
            loading_info: OgrSourceDataset {
                file_name: Default::default(),
                layer_name: String::new(),
                data_type: None,
                time: Default::default(),
                default_geometry: None,
                columns: None,
                force_ogr_time_filter: false,
                force_ogr_spatial_filter: false,
                on_error: OgrSourceErrorSpec::Ignore,
                sql_query: None,
                attribute_query: None,
                cache_ttl: CacheTtlSeconds::default(),
            },
            result_descriptor: descriptor.clone(),
            phantom: Default::default(),
        });

        let db = ctx.db();
        let DatasetIdAndName { id, name: _ } = db.add_dataset(ds.into(), meta).await?;

        let update = crate::datasets::storage::MetaDataDefinition::OgrMetaData(StaticMetaData {
            loading_info: OgrSourceDataset {
                file_name: "foo.bar".into(),
                layer_name: "baz".to_string(),
                data_type: None,
                time: Default::default(),
                default_geometry: None,
                columns: None,
                force_ogr_time_filter: false,
                force_ogr_spatial_filter: false,
                on_error: OgrSourceErrorSpec::Ignore,
                sql_query: None,
                attribute_query: None,
                cache_ttl: CacheTtlSeconds::default(),
            },
            result_descriptor: descriptor,
            phantom: Default::default(),
        });

        let req = actix_web::test::TestRequest::put()
            .uri(&format!("/dataset/{id}/loadingInfo"))
            .append_header((header::CONTENT_LENGTH, 0))
            .append_header((header::AUTHORIZATION, Bearer::new(session_id.to_string())))
            .set_json(update.clone());

        let res = send_test_request(req, app_ctx).await;
        assert_eq!(res.status(), 200);

        let loading_info = db.load_loading_info(&id).await.unwrap();

        assert_eq!(loading_info, update);

        Ok(())
    }

    #[ge_context::test]
    async fn it_gets_updates_symbology(app_ctx: PostgresContext<NoTls>) -> Result<()> {
        let ctx = app_ctx.default_session_context().await.unwrap();

        let (dataset_id, dataset_name) = add_ndvi_to_datasets(&app_ctx).await;

        let session_id = ctx.session().id();

        let symbology = Symbology::Raster(RasterSymbology {
            opacity: 1.0,
            raster_colorizer: RasterColorizer::SingleBand {
                band: 0,
                band_colorizer: geoengine_datatypes::operations::image::Colorizer::linear_gradient(
                    vec![
                        (0.0, RgbaColor::white())
                            .try_into()
                            .expect("valid breakpoint"),
                        (10_000.0, RgbaColor::black())
                            .try_into()
                            .expect("valid breakpoint"),
                    ],
                    RgbaColor::transparent(),
                    RgbaColor::white(),
                    RgbaColor::black(),
                )
                .expect("valid colorizer"),
            },
        });

        let req = actix_web::test::TestRequest::put()
            .uri(&format!("/dataset/{dataset_name}/symbology"))
            .append_header((header::CONTENT_LENGTH, 0))
            .append_header((header::AUTHORIZATION, Bearer::new(session_id.to_string())))
            .set_json(symbology.clone());
        let res = send_test_request(req, app_ctx).await;

        let res_status = res.status();
        assert_eq!(res_status, 200);

        let dataset = ctx.db().load_dataset(&dataset_id).await?;

        assert_eq!(dataset.symbology, Some(symbology));

        Ok(())
    }

    #[ge_context::test()]
    async fn it_updates_dataset(app_ctx: PostgresContext<NoTls>) -> Result<()> {
        let session_id = app_ctx.default_session_id().await;

        let ctx = app_ctx.default_session_context().await?;

        let (dataset_id, dataset_name) = add_ndvi_to_datasets(&app_ctx).await;

        let update: UpdateDataset = UpdateDataset {
            name: DatasetName::new(None, "new_name"),
            display_name: "new display name".to_string(),
            description: "new description".to_string(),
            tags: vec!["foo".to_string(), "bar".to_string()],
        };

        let req = actix_web::test::TestRequest::post()
            .uri(&format!("/dataset/{dataset_name}"))
            .append_header((header::CONTENT_LENGTH, 0))
            .append_header((header::AUTHORIZATION, Bearer::new(session_id.to_string())))
            .set_json(update.clone());
        let res = send_test_request(req, app_ctx).await;

        let res_status = res.status();
        assert_eq!(res_status, 200);

        let dataset = ctx.db().load_dataset(&dataset_id).await?;

        assert_eq!(dataset.name, update.name);
        assert_eq!(dataset.display_name, update.display_name);
        assert_eq!(dataset.description, update.description);
        assert_eq!(dataset.tags, Some(update.tags));

        Ok(())
    }

    #[ge_context::test()]
    async fn it_updates_provenance(app_ctx: PostgresContext<NoTls>) -> Result<()> {
        let session_id = app_ctx.default_session_id().await;

        let ctx = app_ctx.default_session_context().await?;

        let (dataset_id, dataset_name) = add_ndvi_to_datasets(&app_ctx).await;

        let provenances: Provenances = Provenances {
            provenances: vec![Provenance {
                citation: "foo".to_string(),
                license: "bar".to_string(),
                uri: "http://example.com".to_string(),
            }],
        };

        let req = actix_web::test::TestRequest::put()
            .uri(&format!("/dataset/{dataset_name}/provenance"))
            .append_header((header::CONTENT_LENGTH, 0))
            .append_header((header::AUTHORIZATION, Bearer::new(session_id.to_string())))
            .set_json(provenances.clone());
        let res = send_test_request(req, app_ctx).await;

        let res_status = res.status();
        assert_eq!(res_status, 200);

        let dataset = ctx.db().load_dataset(&dataset_id).await?;

        assert_eq!(
            dataset.provenance,
            Some(
                provenances
                    .provenances
                    .into_iter()
                    .map(Into::into)
                    .collect()
            )
        );

        Ok(())
    }
}<|MERGE_RESOLUTION|>--- conflicted
+++ resolved
@@ -920,7 +920,7 @@
 
     let main_file_path = path_with_base_path(&root_path, Path::new(&main_file))?;
 
-    let dataset = gdal_open_dataset(&main_file_path).context(error::Operator)?;
+    let dataset = gdal_open_dataset(&main_file_path)?;
 
     if dataset.layer_count() > 0 {
         let meta_data = auto_detect_vector_meta_data_definition(&main_file_path, &layer_name)?;
@@ -996,13 +996,7 @@
     main_file_path: &Path,
     layer_name: &Option<String>,
 ) -> Result<StaticMetaData<OgrSourceDataset, VectorResultDescriptor, VectorQueryRectangle>> {
-<<<<<<< HEAD
-    // TODO: handle Raster datasets as well
-
     let dataset = gdal_open_dataset(main_file_path)?;
-=======
-    let dataset = gdal_open_dataset(main_file_path).context(error::Operator)?;
->>>>>>> e1c2c5e3
 
     auto_detect_vector_meta_data_definition_from_dataset(&dataset, main_file_path, layer_name)
 }
