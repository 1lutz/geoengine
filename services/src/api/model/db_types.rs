<<<<<<< HEAD
use super::datatypes::{
    Breakpoint, Colorizer, DefaultColors, LinearGradient, LogarithmicGradient, OverUnderColors,
    Palette, RgbaColor,
};
=======
use std::collections::HashMap;

use ordered_float::NotNan;
use postgres_types::{FromSql, ToSql};

>>>>>>> 3f2a7056
use crate::{
    error::Error,
    projects::{
        ColorParam, DerivedColor, DerivedNumber, LineSymbology, NumberParam, PointSymbology,
        PolygonSymbology, RasterSymbology, Symbology,
    },
};
<<<<<<< HEAD
use ordered_float::NotNan;
use postgres_types::{FromSql, ToSql};
use std::collections::HashMap;
=======

use super::{
    datatypes::{
        BoundingBox2D, Breakpoint, ClassificationMeasurement, Colorizer, ContinuousMeasurement,
        DefaultColors, FeatureDataType, LinearGradient, LogarithmicGradient, Measurement,
        OverUnderColors, Palette, RgbaColor, SpatialReferenceOption, TimeInterval, VectorDataType,
    },
    operators::{
        PlotResultDescriptor, RasterResultDescriptor, TypedResultDescriptor, VectorColumnInfo,
        VectorResultDescriptor,
    },
};
>>>>>>> 3f2a7056

#[derive(Debug, ToSql, FromSql)]
#[postgres(name = "DefaultColors")]
pub struct DefaultColorsDbType {
    pub default_color: Option<RgbaColor>,
    pub over_color: Option<RgbaColor>,
    pub under_color: Option<RgbaColor>,
}

impl From<&DefaultColors> for DefaultColorsDbType {
    fn from(value: &DefaultColors) -> Self {
        match value {
            DefaultColors::DefaultColor { default_color } => Self {
                default_color: Some(*default_color),
                over_color: None,
                under_color: None,
            },
            DefaultColors::OverUnder(over_under) => Self {
                default_color: None,
                over_color: Some(over_under.over_color),
                under_color: Some(over_under.under_color),
            },
        }
    }
}

impl TryFrom<DefaultColorsDbType> for DefaultColors {
    type Error = Error;

    fn try_from(value: DefaultColorsDbType) -> Result<Self, Self::Error> {
        match (value.default_color, value.over_color, value.under_color) {
            (Some(default_color), None, None) => Ok(Self::DefaultColor { default_color }),
            (None, Some(over_color), Some(under_color)) => Ok(Self::OverUnder(OverUnderColors {
                over_color,
                under_color,
            })),
            _ => Err(Error::UnexpectedInvalidDbTypeConversion),
        }
    }
}

#[derive(Debug, ToSql, FromSql)]
#[postgres(name = "Colorizer")]
pub struct ColorizerDbType {
    r#type: ColorizerTypeDbType,
    breakpoints: Option<Vec<Breakpoint>>,
    no_data_color: Option<RgbaColor>,
    color_fields: Option<DefaultColorsDbType>,
    default_color: Option<RgbaColor>,
}

#[derive(Debug, PartialEq, ToSql, FromSql)]
// TODO: use #[postgres(rename_all = "camelCase")]
#[postgres(name = "ColorizerType")]
pub enum ColorizerTypeDbType {
    LinearGradient,
    LogarithmicGradient,
    Palette,
    Rgba,
}

impl From<&Colorizer> for ColorizerDbType {
    fn from(value: &Colorizer) -> Self {
        match value {
            Colorizer::LinearGradient(gradient) => ColorizerDbType {
                r#type: ColorizerTypeDbType::LinearGradient,
                breakpoints: Some(gradient.breakpoints.clone()),
                no_data_color: Some(gradient.no_data_color),
                color_fields: Some((&gradient.color_fields).into()),
                default_color: None,
            },
            Colorizer::LogarithmicGradient(gradient) => ColorizerDbType {
                r#type: ColorizerTypeDbType::LogarithmicGradient,
                breakpoints: Some(gradient.breakpoints.clone()),
                no_data_color: Some(gradient.no_data_color),
                color_fields: Some((&gradient.color_fields).into()),
                default_color: None,
            },
            Colorizer::Palette {
                colors,
                no_data_color,
                default_color,
            } => ColorizerDbType {
                r#type: ColorizerTypeDbType::Palette,
                breakpoints: Some(
                    colors
                        .0
                        .iter()
                        .map(|(k, v)| Breakpoint {
                            value: (*k).into(),
                            color: *v,
                        })
                        .collect(),
                ),
                no_data_color: Some(*no_data_color),
                color_fields: None,
                default_color: Some(*default_color),
            },
            Colorizer::Rgba => ColorizerDbType {
                r#type: ColorizerTypeDbType::Rgba,
                breakpoints: None,
                no_data_color: None,
                color_fields: None,
                default_color: None,
            },
        }
    }
}

impl TryFrom<ColorizerDbType> for Colorizer {
    type Error = Error;

    fn try_from(value: ColorizerDbType) -> Result<Self, Self::Error> {
        match value {
            ColorizerDbType {
                r#type: ColorizerTypeDbType::LinearGradient,
                breakpoints: Some(breakpoints),
                no_data_color: Some(no_data_color),
                color_fields: Some(color_fields),
                default_color: None,
            } => Ok(Self::LinearGradient(LinearGradient {
                breakpoints,
                no_data_color,
                color_fields: color_fields.try_into()?,
            })),
            ColorizerDbType {
                r#type: ColorizerTypeDbType::LogarithmicGradient,
                breakpoints: Some(breakpoints),
                no_data_color: Some(no_data_color),
                color_fields: Some(color_fields),
                default_color: None,
            } => Ok(Self::LogarithmicGradient(LogarithmicGradient {
                breakpoints,
                no_data_color,
                color_fields: color_fields.try_into()?,
            })),
            ColorizerDbType {
                r#type: ColorizerTypeDbType::Palette,
                breakpoints: Some(breakpoints),
                no_data_color: Some(no_data_color),
                color_fields: None,
                default_color: Some(default_color),
            } => Ok(Self::Palette {
                colors: Palette(
                    breakpoints
                        .into_iter()
                        .map(|b| (NotNan::<f64>::from(b.value), b.color))
                        .collect(),
                ),
                no_data_color,
                default_color,
            }),
            ColorizerDbType {
                r#type: ColorizerTypeDbType::Rgba,
                breakpoints: None,
                no_data_color: None,
                color_fields: None,
                default_color: None,
            } => Ok(Self::Rgba),
            _ => Err(Error::UnexpectedInvalidDbTypeConversion),
        }
    }
}

#[derive(Debug, ToSql, FromSql)]
#[postgres(name = "ColorParam")]
pub struct ColorParamDbType {
    color: Option<RgbaColor>,
    attribute: Option<String>,
    colorizer: Option<Colorizer>,
}

impl From<&ColorParam> for ColorParamDbType {
    fn from(value: &ColorParam) -> Self {
        match value {
            ColorParam::Static { color } => Self {
                color: Some((*color).into()),
                attribute: None,
                colorizer: None,
            },
            ColorParam::Derived(DerivedColor {
                attribute,
                colorizer,
            }) => Self {
                color: None,
                attribute: Some(attribute.clone()),
                colorizer: Some(colorizer.clone()),
            },
        }
    }
}

impl TryFrom<ColorParamDbType> for ColorParam {
    type Error = Error;

    fn try_from(value: ColorParamDbType) -> Result<Self, Self::Error> {
        match value {
            ColorParamDbType {
                color: Some(color),
                attribute: None,
                colorizer: None,
            } => Ok(Self::Static {
                color: color.into(),
            }),
            ColorParamDbType {
                color: None,
                attribute: Some(attribute),
                colorizer: Some(colorizer),
            } => Ok(Self::Derived(DerivedColor {
                attribute,
                colorizer,
            })),
            _ => Err(Error::UnexpectedInvalidDbTypeConversion),
        }
    }
}

#[derive(Debug, ToSql, FromSql)]
#[postgres(name = "NumberParam")]
pub struct NumberParamDbType {
    value: Option<i64>,
    attribute: Option<String>,
    factor: Option<f64>,
    default_value: Option<f64>,
}

impl From<&NumberParam> for NumberParamDbType {
    fn from(value: &NumberParam) -> Self {
        match value {
            NumberParam::Static { value } => Self {
                value: Some(*value as i64),
                attribute: None,
                factor: None,
                default_value: None,
            },
            NumberParam::Derived(DerivedNumber {
                attribute,
                factor,
                default_value,
            }) => Self {
                value: None,
                attribute: Some(attribute.clone()),
                factor: Some(*factor),
                default_value: Some(*default_value),
            },
        }
    }
}

impl TryFrom<NumberParamDbType> for NumberParam {
    type Error = Error;

    fn try_from(value: NumberParamDbType) -> Result<Self, Self::Error> {
        match value {
            NumberParamDbType {
                value: Some(value),
                attribute: None,
                factor: None,
                default_value: None,
            } => Ok(Self::Static {
                value: value as usize,
            }),
            NumberParamDbType {
                value: None,
                attribute: Some(attribute),
                factor: Some(factor),
                default_value: Some(default_value),
            } => Ok(Self::Derived(DerivedNumber {
                attribute,
                factor,
                default_value,
            })),
            _ => Err(Error::UnexpectedInvalidDbTypeConversion),
        }
    }
}

#[derive(Debug, ToSql, FromSql)]
#[postgres(name = "Symbology")]
pub struct SymbologyDbType {
    raster: Option<RasterSymbology>,
    point: Option<PointSymbology>,
    line: Option<LineSymbology>,
    polygon: Option<PolygonSymbology>,
}

impl From<&Symbology> for SymbologyDbType {
    fn from(symbology: &Symbology) -> Self {
        match symbology {
            Symbology::Raster(raster) => SymbologyDbType {
                raster: Some(raster.clone()),
                point: None,
                line: None,
                polygon: None,
            },
            Symbology::Point(point) => SymbologyDbType {
                raster: None,
                point: Some(point.clone()),
                line: None,
                polygon: None,
            },
            Symbology::Line(line) => SymbologyDbType {
                raster: None,
                point: None,
                line: Some(line.clone()),
                polygon: None,
            },
            Symbology::Polygon(polygon) => SymbologyDbType {
                raster: None,
                point: None,
                line: None,
                polygon: Some(polygon.clone()),
            },
        }
    }
}

impl TryFrom<SymbologyDbType> for Symbology {
    type Error = Error;

    fn try_from(symbology: SymbologyDbType) -> Result<Self, Self::Error> {
        match symbology {
            SymbologyDbType {
                raster: Some(raster),
                point: None,
                line: None,
                polygon: None,
            } => Ok(Self::Raster(raster)),
            SymbologyDbType {
                raster: None,
                point: Some(point),
                line: None,
                polygon: None,
            } => Ok(Self::Point(point)),
            SymbologyDbType {
                raster: None,
                point: None,
                line: Some(line),
                polygon: None,
            } => Ok(Self::Line(line)),
            SymbologyDbType {
                raster: None,
                point: None,
                line: None,
                polygon: Some(polygon),
            } => Ok(Self::Polygon(polygon)),
            _ => Err(Error::UnexpectedInvalidDbTypeConversion),
        }
    }
}

<<<<<<< HEAD
#[derive(Debug, PartialEq, ToSql, FromSql)]
pub struct TextTextKeyValue {
    key: String,
    value: String,
}

#[derive(Debug, PartialEq, ToSql, FromSql)]
#[postgres(transparent)]
pub struct HashMapTextTextDbType(pub Vec<TextTextKeyValue>);

impl From<&HashMap<String, String>> for HashMapTextTextDbType {
    fn from(map: &HashMap<String, String>) -> Self {
        Self(
            map.iter()
                .map(|(key, value)| TextTextKeyValue {
                    key: key.clone(),
                    value: value.clone(),
                })
                .collect(),
        )
    }
}

impl<S: std::hash::BuildHasher + std::default::Default> From<HashMapTextTextDbType>
    for HashMap<String, String, S>
{
    fn from(map: HashMapTextTextDbType) -> Self {
        map.0
            .into_iter()
            .map(|TextTextKeyValue { key, value }| (key, value))
            .collect()
=======
#[derive(Debug, ToSql, FromSql)]
#[postgres(name = "Measurement")]
pub struct MeasurementDbType {
    continuous: Option<ContinuousMeasurement>,
    classification: Option<ClassificationMeasurementDbType>,
}

#[derive(Debug, ToSql, FromSql)]
struct SmallintTextKeyValue {
    key: i16,
    value: String,
}

#[derive(Debug, ToSql, FromSql)]
#[postgres(name = "ClassificationMeasurement")]
pub struct ClassificationMeasurementDbType {
    measurement: String,
    classes: Vec<SmallintTextKeyValue>,
}

impl From<&Measurement> for MeasurementDbType {
    fn from(measurement: &Measurement) -> Self {
        match measurement {
            Measurement::Unitless => Self {
                continuous: None,
                classification: None,
            },
            Measurement::Continuous(measurement) => Self {
                continuous: Some(measurement.clone()),
                classification: None,
            },
            Measurement::Classification(measurement) => Self {
                continuous: None,
                classification: Some(ClassificationMeasurementDbType {
                    measurement: measurement.measurement.clone(),
                    classes: measurement
                        .classes
                        .iter()
                        .map(|(key, value)| SmallintTextKeyValue {
                            key: i16::from(*key),
                            value: value.clone(),
                        })
                        .collect(),
                }),
            },
        }
    }
}

impl TryFrom<MeasurementDbType> for Measurement {
    type Error = Error;

    fn try_from(measurement: MeasurementDbType) -> Result<Self, Self::Error> {
        match measurement {
            MeasurementDbType {
                continuous: None,
                classification: None,
            } => Ok(Self::Unitless),
            MeasurementDbType {
                continuous: Some(continuous),
                classification: None,
            } => Ok(Self::Continuous(continuous)),
            MeasurementDbType {
                continuous: None,
                classification: Some(classification),
            } => {
                let mut classes = HashMap::with_capacity(classification.classes.len());
                for SmallintTextKeyValue { key, value } in classification.classes {
                    classes.insert(
                        u8::try_from(key).map_err(|_| Error::UnexpectedInvalidDbTypeConversion)?,
                        value,
                    );
                }

                Ok(Self::Classification(ClassificationMeasurement {
                    measurement: classification.measurement,
                    classes,
                }))
            }
            _ => Err(Error::UnexpectedInvalidDbTypeConversion),
        }
    }
}

#[derive(Debug, FromSql, ToSql)]
#[postgres(name = "VectorColumnInfo")]
pub struct VectorColumnInfoDbType {
    pub column: String,
    pub data_type: FeatureDataType,
    pub measurement: Measurement,
}

#[derive(Debug, FromSql, ToSql)]
#[postgres(name = "VectorResultDescriptor")]
pub struct VectorResultDescriptorDbType {
    pub data_type: VectorDataType,
    pub spatial_reference: SpatialReferenceOption,
    pub columns: Vec<VectorColumnInfoDbType>,
    pub time: Option<TimeInterval>,
    pub bbox: Option<BoundingBox2D>,
}

impl From<&VectorResultDescriptor> for VectorResultDescriptorDbType {
    fn from(result_descriptor: &VectorResultDescriptor) -> Self {
        Self {
            data_type: result_descriptor.data_type,
            spatial_reference: result_descriptor.spatial_reference,
            columns: result_descriptor
                .columns
                .iter()
                .map(|(column, info)| VectorColumnInfoDbType {
                    column: column.clone(),
                    data_type: info.data_type,
                    measurement: info.measurement.clone(),
                })
                .collect(),
            time: result_descriptor.time,
            bbox: result_descriptor.bbox,
        }
    }
}

impl TryFrom<VectorResultDescriptorDbType> for VectorResultDescriptor {
    type Error = Error;

    fn try_from(result_descriptor: VectorResultDescriptorDbType) -> Result<Self, Self::Error> {
        Ok(Self {
            data_type: result_descriptor.data_type,
            spatial_reference: result_descriptor.spatial_reference,
            columns: result_descriptor
                .columns
                .into_iter()
                .map(|info| {
                    (
                        info.column,
                        VectorColumnInfo {
                            data_type: info.data_type,
                            measurement: info.measurement,
                        },
                    )
                })
                .collect(),
            time: result_descriptor.time,
            bbox: result_descriptor.bbox,
        })
    }
}

#[derive(Debug, ToSql, FromSql)]
#[postgres(name = "ResultDescriptor")]
pub struct TypedResultDescriptorDbType {
    raster: Option<RasterResultDescriptor>,
    vector: Option<VectorResultDescriptor>,
    plot: Option<PlotResultDescriptor>,
}

impl From<&TypedResultDescriptor> for TypedResultDescriptorDbType {
    fn from(result_descriptor: &TypedResultDescriptor) -> Self {
        match result_descriptor {
            TypedResultDescriptor::Raster(raster) => Self {
                raster: Some(raster.clone()),
                vector: None,
                plot: None,
            },
            TypedResultDescriptor::Vector(vector) => Self {
                raster: None,
                vector: Some(vector.clone()),
                plot: None,
            },
            TypedResultDescriptor::Plot(plot) => Self {
                raster: None,
                vector: None,
                plot: Some(*plot),
            },
        }
    }
}

impl TryFrom<TypedResultDescriptorDbType> for TypedResultDescriptor {
    type Error = Error;

    fn try_from(result_descriptor: TypedResultDescriptorDbType) -> Result<Self, Self::Error> {
        match result_descriptor {
            TypedResultDescriptorDbType {
                raster: Some(raster),
                vector: None,
                plot: None,
            } => Ok(Self::Raster(raster)),
            TypedResultDescriptorDbType {
                raster: None,
                vector: Some(vector),
                plot: None,
            } => Ok(Self::Vector(vector)),
            TypedResultDescriptorDbType {
                raster: None,
                vector: None,
                plot: Some(plot),
            } => Ok(Self::Plot(plot)),
            _ => Err(Error::UnexpectedInvalidDbTypeConversion),
        }
>>>>>>> 3f2a7056
    }
}

/// A macro for quickly implementing `FromSql` and `ToSql` for `$RustType` if there is a `From` and `Into`
/// implementation for another type `$DbType` that already implements it.
///
/// # Usage
///
/// ```rust,ignore
/// delegate_from_to_sql!($RustType, $DbType)
/// ```
///
macro_rules! delegate_from_to_sql {
    ( $RustType:ty, $DbType:ty ) => {
        impl ToSql for $RustType {
            fn to_sql(
                &self,
                ty: &postgres_types::Type,
                w: &mut bytes::BytesMut,
            ) -> Result<postgres_types::IsNull, Box<dyn std::error::Error + Sync + Send>> {
                <$DbType as ToSql>::to_sql(&self.into(), ty, w)
            }

            fn accepts(ty: &postgres_types::Type) -> bool {
                <$DbType as FromSql>::accepts(ty)
            }

            postgres_types::to_sql_checked!();
        }

        impl<'a> FromSql<'a> for $RustType {
            fn from_sql(
                ty: &postgres_types::Type,
                raw: &'a [u8],
            ) -> Result<$RustType, Box<dyn std::error::Error + Sync + Send>> {
                Ok(<$DbType as FromSql>::from_sql(ty, raw)?.try_into()?)
            }

            fn accepts(ty: &postgres_types::Type) -> bool {
                <$DbType as FromSql>::accepts(ty)
            }
        }
    };
}

delegate_from_to_sql!(Colorizer, ColorizerDbType);
delegate_from_to_sql!(ColorParam, ColorParamDbType);
delegate_from_to_sql!(DefaultColors, DefaultColorsDbType);
delegate_from_to_sql!(Measurement, MeasurementDbType);
delegate_from_to_sql!(NumberParam, NumberParamDbType);
delegate_from_to_sql!(Symbology, SymbologyDbType);
delegate_from_to_sql!(TypedResultDescriptor, TypedResultDescriptorDbType);
delegate_from_to_sql!(VectorResultDescriptor, VectorResultDescriptorDbType);<|MERGE_RESOLUTION|>--- conflicted
+++ resolved
@@ -1,28 +1,3 @@
-<<<<<<< HEAD
-use super::datatypes::{
-    Breakpoint, Colorizer, DefaultColors, LinearGradient, LogarithmicGradient, OverUnderColors,
-    Palette, RgbaColor,
-};
-=======
-use std::collections::HashMap;
-
-use ordered_float::NotNan;
-use postgres_types::{FromSql, ToSql};
-
->>>>>>> 3f2a7056
-use crate::{
-    error::Error,
-    projects::{
-        ColorParam, DerivedColor, DerivedNumber, LineSymbology, NumberParam, PointSymbology,
-        PolygonSymbology, RasterSymbology, Symbology,
-    },
-};
-<<<<<<< HEAD
-use ordered_float::NotNan;
-use postgres_types::{FromSql, ToSql};
-use std::collections::HashMap;
-=======
-
 use super::{
     datatypes::{
         BoundingBox2D, Breakpoint, ClassificationMeasurement, Colorizer, ContinuousMeasurement,
@@ -34,7 +9,16 @@
         VectorResultDescriptor,
     },
 };
->>>>>>> 3f2a7056
+use crate::{
+    error::Error,
+    projects::{
+        ColorParam, DerivedColor, DerivedNumber, LineSymbology, NumberParam, PointSymbology,
+        PolygonSymbology, RasterSymbology, Symbology,
+    },
+};
+use ordered_float::NotNan;
+use postgres_types::{FromSql, ToSql};
+use std::collections::HashMap;
 
 #[derive(Debug, ToSql, FromSql)]
 #[postgres(name = "DefaultColors")]
@@ -386,39 +370,6 @@
     }
 }
 
-<<<<<<< HEAD
-#[derive(Debug, PartialEq, ToSql, FromSql)]
-pub struct TextTextKeyValue {
-    key: String,
-    value: String,
-}
-
-#[derive(Debug, PartialEq, ToSql, FromSql)]
-#[postgres(transparent)]
-pub struct HashMapTextTextDbType(pub Vec<TextTextKeyValue>);
-
-impl From<&HashMap<String, String>> for HashMapTextTextDbType {
-    fn from(map: &HashMap<String, String>) -> Self {
-        Self(
-            map.iter()
-                .map(|(key, value)| TextTextKeyValue {
-                    key: key.clone(),
-                    value: value.clone(),
-                })
-                .collect(),
-        )
-    }
-}
-
-impl<S: std::hash::BuildHasher + std::default::Default> From<HashMapTextTextDbType>
-    for HashMap<String, String, S>
-{
-    fn from(map: HashMapTextTextDbType) -> Self {
-        map.0
-            .into_iter()
-            .map(|TextTextKeyValue { key, value }| (key, value))
-            .collect()
-=======
 #[derive(Debug, ToSql, FromSql)]
 #[postgres(name = "Measurement")]
 pub struct MeasurementDbType {
@@ -619,7 +570,40 @@
             } => Ok(Self::Plot(plot)),
             _ => Err(Error::UnexpectedInvalidDbTypeConversion),
         }
->>>>>>> 3f2a7056
+    }
+}
+
+#[derive(Debug, PartialEq, ToSql, FromSql)]
+pub struct TextTextKeyValue {
+    key: String,
+    value: String,
+}
+
+#[derive(Debug, PartialEq, ToSql, FromSql)]
+#[postgres(transparent)]
+pub struct HashMapTextTextDbType(pub Vec<TextTextKeyValue>);
+
+impl From<&HashMap<String, String>> for HashMapTextTextDbType {
+    fn from(map: &HashMap<String, String>) -> Self {
+        Self(
+            map.iter()
+                .map(|(key, value)| TextTextKeyValue {
+                    key: key.clone(),
+                    value: value.clone(),
+                })
+                .collect(),
+        )
+    }
+}
+
+impl<S: std::hash::BuildHasher + std::default::Default> From<HashMapTextTextDbType>
+    for HashMap<String, String, S>
+{
+    fn from(map: HashMapTextTextDbType) -> Self {
+        map.0
+            .into_iter()
+            .map(|TextTextKeyValue { key, value }| (key, value))
+            .collect()
     }
 }
 
