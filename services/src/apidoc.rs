--- conflicted
+++ resolved
@@ -2,17 +2,10 @@
     BoundingBox2D, Breakpoint, ClassificationMeasurement, Colorizer, ContinuousMeasurement,
     Coordinate2D, DataId, DataProviderId, DatasetId, DateTimeParseFormat, ExternalDataId,
     FeatureDataType, LayerId, Measurement, MultiLineString, MultiPoint, MultiPolygon, NoGeometry,
-<<<<<<< HEAD
     Palette, PlotOutputFormat, RasterDataType, RasterPropertiesEntryType, RasterPropertiesKey,
-    RasterQueryRectangle, RgbaColor, SpatialPartition2D, SpatialReference,
-    SpatialReferenceAuthority, SpatialReferenceOption, SpatialResolution, TimeGranularity,
-    TimeInstance, TimeInterval, TimeStep, VectorDataType,
-=======
-    Palette, RasterDataType, RasterPropertiesEntryType, RasterPropertiesKey, RasterQueryRectangle,
-    RgbaColor, SpatialPartition2D, SpatialReference, SpatialReferenceAuthority,
-    SpatialReferenceOption, SpatialResolution, StringPair, TimeGranularity, TimeInstance,
-    TimeInterval, TimeStep, VectorDataType,
->>>>>>> 5b3b5d4f
+    RasterQueryRectangle, RasterQueryRectangle, RgbaColor, SpatialPartition2D, SpatialReference,
+    SpatialReferenceAuthority, SpatialReferenceOption, SpatialResolution, StringPair,
+    TimeGranularity, TimeInstance, TimeInterval, TimeStep, VectorDataType,
 };
 use crate::api::model::operators::{
     CsvHeader, FileNotFoundHandling, FormatSpecifics, GdalConfigOption, GdalDatasetGeoTransform,
@@ -33,13 +26,9 @@
 use crate::datasets::upload::{UploadId, Volume, VolumeName};
 use crate::datasets::{RasterDatasetFromWorkflow, RasterDatasetFromWorkflowResult};
 use crate::handlers;
-<<<<<<< HEAD
 use crate::handlers::plots::WrappedPlotOutput;
-use crate::handlers::tasks::TaskAbortOptions;
-=======
 use crate::handlers::spatial_references::{AxisLabels, AxisOrder, SpatialReferenceSpecification};
 use crate::handlers::tasks::{TaskAbortOptions, TaskResponse};
->>>>>>> 5b3b5d4f
 use crate::handlers::wcs::CoverageResponse;
 use crate::handlers::wfs::{CollectionType, Coordinates, Feature, FeatureType, GeoJson};
 use crate::handlers::wms::MapResponse;
@@ -104,11 +93,7 @@
         handlers::datasets::create_dataset_handler,
         handlers::datasets::auto_create_dataset_handler,
         handlers::datasets::suggest_meta_data_handler,
-<<<<<<< HEAD
         handlers::plots::get_plot_handler,
-=======
-        handlers::spatial_references::get_spatial_reference_specification_handler,
->>>>>>> 5b3b5d4f
     ),
     components(
         schemas(
@@ -139,8 +124,6 @@
             SpatialReference,
             SpatialReferenceOption,
             SpatialReferenceAuthority,
-            SpatialReferenceSpecification,
-            AxisOrder,
             Measurement,
             ContinuousMeasurement,
             ClassificationMeasurement,
