pub use self::error::NetCdfCf4DProviderError;
use self::gdalmd::MdGroup;
pub use self::overviews::OverviewGeneration;
use self::overviews::{create_overviews, METADATA_FILE_NAME};
use crate::datasets::listing::ProvenanceOutput;
use crate::layers::external::DataProvider;
use crate::layers::external::DataProviderDefinition;
use crate::layers::layer::CollectionItem;
use crate::layers::layer::Layer;
use crate::layers::layer::LayerCollectionListOptions;
use crate::layers::layer::LayerListing;
use crate::layers::layer::ProviderLayerId;
use crate::layers::listing::LayerCollectionId;
use crate::layers::listing::LayerCollectionProvider;
use crate::util::user_input::Validated;
use crate::workflows::workflow::Workflow;
use async_trait::async_trait;
use gdal::{DatasetOptions, GdalOpenFlags};
use geoengine_datatypes::dataset::DataProviderId;
use geoengine_datatypes::dataset::LayerId;
use geoengine_datatypes::dataset::{DataId, ExternalDataId};
use geoengine_datatypes::operations::image::{Colorizer, RgbaColor};
use geoengine_datatypes::primitives::{
    DateTime, DateTimeParseFormat, Measurement, RasterQueryRectangle, TimeGranularity,
    TimeInstance, TimeInterval, TimeStep, VectorQueryRectangle,
};
use geoengine_datatypes::raster::{GdalGeoTransform, RasterDataType};
use geoengine_datatypes::spatial_reference::SpatialReference;
use geoengine_operators::engine::RasterOperator;
use geoengine_operators::engine::TypedOperator;
use geoengine_operators::source::GdalSource;
use geoengine_operators::source::GdalSourceParameters;
use geoengine_operators::source::{
    FileNotFoundHandling, GdalDatasetGeoTransform, GdalDatasetParameters,
    GdalLoadingInfoTemporalSlice, GdalMetaDataList, GdalMetadataNetCdfCf,
};
use geoengine_operators::util::gdal::gdal_open_dataset_ex;
use geoengine_operators::{
    engine::{MetaData, MetaDataProvider, RasterResultDescriptor, VectorResultDescriptor},
    mock::MockDatasetDataSourceLoadingInfo,
    source::{GdalLoadingInfo, OgrSourceDataset},
};
use log::debug;
use serde::{Deserialize, Serialize};
use snafu::ensure;
use snafu::{OptionExt, ResultExt};
use std::collections::VecDeque;
use std::io::BufReader;
use std::path::{Path, PathBuf};
use std::str::FromStr;
use walkdir::{DirEntry, WalkDir};

mod error;
pub mod gdalmd;
mod overviews;

type Result<T, E = NetCdfCf4DProviderError> = std::result::Result<T, E>;

/// Singleton Provider with id `1690c483-b17f-4d98-95c8-00a64849cd0b`
pub const NETCDF_CF_PROVIDER_ID: DataProviderId =
    DataProviderId::from_u128(0x1690_c483_b17f_4d98_95c8_00a6_4849_cd0b);

#[derive(Clone, Debug, Serialize, Deserialize)]
pub struct NetCdfCfDataProviderDefinition {
    pub name: String,
    pub path: PathBuf,
    pub overviews: PathBuf,
}

#[derive(Debug)]
pub struct NetCdfCfDataProvider {
    pub path: PathBuf,
    pub overviews: PathBuf,
}

#[typetag::serde]
#[async_trait]
impl DataProviderDefinition for NetCdfCfDataProviderDefinition {
    async fn initialize(self: Box<Self>) -> crate::error::Result<Box<dyn DataProvider>> {
        Ok(Box::new(NetCdfCfDataProvider {
            path: self.path,
            overviews: self.overviews,
        }))
    }

    fn type_name(&self) -> String {
        "NetCdfCfProviderDefinition".to_owned()
    }

    fn name(&self) -> String {
        self.name.clone()
    }

    fn id(&self) -> DataProviderId {
        NETCDF_CF_PROVIDER_ID
    }
}

#[derive(Debug, Clone, Serialize, Deserialize, PartialEq)]
#[serde(rename_all = "camelCase")]
pub struct NetCdfOverview {
    pub file_name: String,
    pub title: String,
    pub summary: String,
    pub spatial_reference: SpatialReference,
    pub groups: Vec<NetCdfGroup>,
    pub entities: Vec<NetCdfEntity>,
    pub time_coverage: TimeCoverage,
    pub colorizer: Colorizer,
}

#[derive(Debug, Clone, Serialize, Deserialize, PartialEq)]
#[serde(rename_all = "camelCase")]
pub struct NetCdfGroup {
    pub name: String,
    pub title: String,
    pub description: String,
    // TODO: would actually be nice if it were inside dataset/entity
    pub data_type: Option<RasterDataType>,
    pub data_range: Option<(f64, f64)>,
    // TODO: would actually be nice if it were inside dataset/entity
    pub unit: String,
    pub groups: Vec<NetCdfGroup>,
}

#[derive(Debug, Clone, Serialize, Deserialize, PartialEq, Eq)]
#[serde(rename_all = "camelCase")]
pub struct NetCdfEntity {
    pub id: usize,
    pub name: String,
}

trait ToNetCdfSubgroup {
    fn to_net_cdf_subgroup(&self, compute_stats: bool) -> Result<NetCdfGroup>;
}

impl<'a> ToNetCdfSubgroup for MdGroup<'a> {
    fn to_net_cdf_subgroup(&self, compute_stats: bool) -> Result<NetCdfGroup> {
        let name = self.name.clone();
        debug!("to_net_cdf_subgroup for {name} with stats={compute_stats}");

        let title = self
            .attribute_as_string("standard_name")
            .unwrap_or_default();
        let description = self.attribute_as_string("long_name").unwrap_or_default();
        let unit = self.attribute_as_string("units").unwrap_or_default();

        let group_names = self.group_names();

        if group_names.is_empty() {
            let data_type = Some(self.datatype_of_numeric_array("ebv_cube")?);

            let data_range = if compute_stats {
                let array = self.open_array("ebv_cube")?;
                Some(array.min_max().context(error::CannotComputeMinMax)?)
            } else {
                None
            };

            return Ok(NetCdfGroup {
                name,
                title,
                description,
                data_type,
                data_range,
                unit,
                groups: Vec::new(),
            });
        }

        let mut groups = Vec::with_capacity(group_names.len());

        for subgroup in group_names {
            groups.push(
                self.open_group(&subgroup)?
                    .to_net_cdf_subgroup(compute_stats)?,
            );
        }

        Ok(NetCdfGroup {
            name,
            title,
            description,
            data_type: None,
            data_range: None,
            unit,
            groups,
        })
    }
}

#[derive(Debug, Clone, Deserialize, Serialize)]
#[serde(rename_all = "camelCase")]
pub(crate) struct NetCdfCf4DDatasetId {
    pub file_name: String,
    pub group_names: Vec<String>,
    pub entity: usize,
}

impl NetCdfCfDataProvider {
    fn netcdf_tree_from_overviews(
        overview_path: &Path,
        dataset_path: &Path,
    ) -> Option<NetCdfOverview> {
        let tree_file_path = overview_path.join(dataset_path).join(METADATA_FILE_NAME);
        let file = std::fs::File::open(&tree_file_path).ok()?;
        let buf_reader = BufReader::new(file);
        serde_json::from_reader::<_, NetCdfOverview>(buf_reader).ok()
    }

    pub fn build_netcdf_tree(
        provider_path: &Path,
        overview_path: Option<&Path>,
        dataset_path: &Path,
        compute_stats: bool,
    ) -> Result<NetCdfOverview> {
        if let Some(netcdf_tree) = overview_path.and_then(|overview_path| {
            NetCdfCfDataProvider::netcdf_tree_from_overviews(overview_path, dataset_path)
        }) {
            return Ok(netcdf_tree);
        }

        let path = provider_path.join(dataset_path);

        let ds = gdal_open_dataset_ex(
            &path,
            DatasetOptions {
                open_flags: GdalOpenFlags::GDAL_OF_MULTIDIM_RASTER,
                allowed_drivers: Some(&["netCDF"]),
                open_options: None,
                sibling_files: None,
            },
        )
        .context(error::InvalidDatasetIdFile)?;

        let root_group = MdGroup::from_dataset(&ds)?;

        let title = root_group
            .attribute_as_string("title")
            .context(error::MissingTitle)?;

        let summary = root_group
            .attribute_as_string("summary")
            .context(error::MissingSummary)?;

        let spatial_reference = root_group
            .attribute_as_string("geospatial_bounds_crs")
            .context(error::MissingCrs)?;
        let spatial_reference: SpatialReference =
            SpatialReference::from_str(&spatial_reference).context(error::CannotParseCrs)?;

        let entities = root_group
            .dimension_as_string_array("entity")
            .context(error::MissingEntities)?
            .into_iter()
            .enumerate()
            .map(|(id, name)| NetCdfEntity { id, name })
            .collect::<Vec<_>>();

        let groups = root_group
            .group_names()
            .iter()
            .map(|name| {
                root_group
                    .open_group(name)?
                    .to_net_cdf_subgroup(compute_stats)
            })
            .collect::<Result<Vec<_>>>()?;

        let time_coverage = time_coverage(&root_group)?;

        let colorizer = load_colorizer(&path).or_else(|error| {
            debug!("Use fallback colorizer: {:?}", error);
            fallback_colorizer()
        })?;

        Ok(NetCdfOverview {
            file_name: path
                .strip_prefix(provider_path)
                .context(error::DatasetIsNotInProviderPath)?
                .to_string_lossy()
                .to_string(),
            title,
            summary,
            spatial_reference,
            groups,
            entities,
            time_coverage,
            colorizer,
        })
    }

    #[allow(dead_code)]
    pub(crate) fn listing_from_netcdf(
        id: DataProviderId,
        provider_path: &Path,
        overview_path: Option<&Path>,
        dataset_path: &Path,
        compute_stats: bool,
    ) -> Result<Vec<LayerListing>> {
        let tree =
            Self::build_netcdf_tree(provider_path, overview_path, dataset_path, compute_stats)?;

        let mut paths: VecDeque<Vec<&NetCdfGroup>> = tree.groups.iter().map(|s| vec![s]).collect();

        let mut listings = Vec::new();

        while let Some(path) = paths.pop_front() {
            let tail = path.last().context(error::PathToDataIsEmpty)?;

            if !tail.groups.is_empty() {
                for subgroup in &tail.groups {
                    let mut updated_path = path.clone();
                    updated_path.push(subgroup);
                    paths.push_back(updated_path);
                }

                continue;
            }

            // emit datasets

            let group_title_path = path
                .iter()
                .map(|s| s.title.as_str())
                .collect::<Vec<&str>>()
                .join(" > ");

            let group_names = path.iter().map(|s| s.name.clone()).collect::<Vec<String>>();

            for entity in &tree.entities {
                let dataset_id = NetCdfCf4DDatasetId {
                    file_name: tree.file_name.clone(),
                    group_names: group_names.clone(),
                    entity: entity.id,
                };

                listings.push(LayerListing {
                    id: ProviderLayerId {
                        provider_id: id,
                        layer_id: LayerId(serde_json::to_string(&dataset_id).unwrap_or_default()),
                    },
                    name: format!(
                        "{title}: {group_title_path} > {entity_name}",
                        title = tree.title,
                        entity_name = entity.name
                    ),
                    description: tree.summary.clone(),
<<<<<<< HEAD
                    tags: vec![], // TODO: where to get from file?
                    source_operator: "GdalSource".to_owned(),
                    result_descriptor: TypedResultDescriptor::Raster(RasterResultDescriptor {
                        data_type,
                        spatial_reference: tree.spatial_reference.into(),
                        measurement: derive_measurement(tail.unit.clone()),
                        time: None, // TODO: determine time
                        bbox: None, // TODO: determine bbox
                    }),
                    symbology: Some(Symbology::Raster(RasterSymbology {
                        opacity: 1.0,
                        colorizer: tree.colorizer.clone(),
                    })),
=======
>>>>>>> b38a7d65
                });
            }
        }

        Ok(listings)
    }

    #[allow(clippy::too_many_lines)] // TODO: refactor method
    fn meta_data(
        path: &Path,
        overviews: &Path,
        id: &DataId,
    ) -> Result<Box<dyn MetaData<GdalLoadingInfo, RasterResultDescriptor, RasterQueryRectangle>>>
    {
        let dataset = id
            .external()
            .ok_or(NetCdfCf4DProviderError::InvalidExternalDataId {
                provider: NETCDF_CF_PROVIDER_ID,
            })?;

        let dataset_id: NetCdfCf4DDatasetId =
            serde_json::from_str(&dataset.layer_id.0).context(error::CannotParseDatasetId)?;

        // try to load from overviews
        if let Some(loading_info) = Self::meta_data_from_overviews(overviews, &dataset_id) {
            return match loading_info {
                Metadata::NetCDF(loading_info) => Ok(Box::new(loading_info)),
                Metadata::List(loading_info) => Ok(Box::new(loading_info)),
            };
        }

        let dataset_id: NetCdfCf4DDatasetId =
            serde_json::from_str(&dataset.layer_id.0).context(error::CannotParseDatasetId)?;

        let path = path.join(&dataset_id.file_name);

        // check that file does not "escape" the provider path
        if let Err(source) = path.strip_prefix(&path) {
            return Err(NetCdfCf4DProviderError::DatasetIsNotInProviderPath { source });
        }

        let group_path = dataset_id.group_names.join("/");
        let gdal_path = format!(
            "NETCDF:{path}:/{group_path}/ebv_cube",
            path = path.to_string_lossy()
        );

        let dataset = gdal_open_dataset_ex(
            &path,
            DatasetOptions {
                open_flags: GdalOpenFlags::GDAL_OF_MULTIDIM_RASTER,
                allowed_drivers: Some(&["netCDF"]),
                open_options: None,
                sibling_files: None,
            },
        )
        .context(error::InvalidDatasetIdFile)?;

        let root_group = MdGroup::from_dataset(&dataset)?;

        let time_coverage = time_coverage(&root_group)?;

        let geo_transform = {
            let crs_array = root_group.open_array("crs")?;
            let geo_transform = crs_array
                .attribute_as_string("GeoTransform")
                .context(error::CannotGetGeoTransform)?;
            parse_geo_transform(&geo_transform)?
        };

        // traverse groups
        let mut group_stack = vec![root_group];

        // let mut group = root_group;
        for group_name in &dataset_id.group_names {
            group_stack.push(
                group_stack
                    .last()
                    .expect("at least root group in here")
                    .open_group(group_name)?,
            );
            // group = group.open_group(group_name)?;
        }

        let data_array = group_stack
            .last()
            .expect("at least root group in here")
            .open_array("ebv_cube")?;

        let dimensions = data_array.dimensions()?;

        let result_descriptor = RasterResultDescriptor {
            data_type: data_array.data_type()?,
            spatial_reference: data_array.spatial_reference()?,
            measurement: derive_measurement(data_array.unit().context(error::CannotRetrieveUnit)?),

            time: None,
            bbox: None,
        };

        let params = GdalDatasetParameters {
            file_path: gdal_path.into(),
            rasterband_channel: 0, // we calculate offsets below
            geo_transform,
            file_not_found_handling: FileNotFoundHandling::Error,
            no_data_value: data_array.no_data_value(), // we could also leave this empty. The gdal source will try to get the correct one.
            properties_mapping: None,
            width: dimensions.lon,
            height: dimensions.lat,
            gdal_open_options: None,
            gdal_config_options: None,
        };

        Ok(match time_coverage {
            TimeCoverage::Regular { start, end, step } => Box::new(GdalMetadataNetCdfCf {
                params,
                result_descriptor,
                start,
                end, // TODO: Use this or time dimension size (number of steps)?
                step,
                band_offset: dataset_id.entity as usize * dimensions.time,
            }),
            TimeCoverage::List { time_stamps } => {
                let mut params_list = Vec::with_capacity(time_stamps.len());
                for (i, time_instance) in time_stamps.iter().enumerate() {
                    let mut params = params.clone();

                    params.rasterband_channel =
                        dataset_id.entity as usize * dimensions.time + i + 1;

                    params_list.push(GdalLoadingInfoTemporalSlice {
                        time: TimeInterval::new_instant(*time_instance)
                            .context(error::InvalidTimeCoverageInterval)?,
                        params: Some(params),
                    });
                }

                Box::new(GdalMetaDataList {
                    result_descriptor,
                    params: params_list,
                })
            }
        })
    }

    fn meta_data_from_overviews(
        overview_path: &Path,
        dataset_id: &NetCdfCf4DDatasetId,
    ) -> Option<Metadata> {
        let loading_info_path = overview_path
            .join(&dataset_id.file_name)
            .join(&dataset_id.group_names.join("/"))
            .join("ebv_cube.json");

        let loading_info_file = match std::fs::File::open(&loading_info_path) {
            Ok(file) => file,
            Err(_) => {
                debug!("No overview for {dataset_id:?}");
                return None;
            }
        };

        debug!("Using overview for {dataset_id:?}. Overview path is {overview_path:?}.");

        let loading_info: Metadata =
            serde_json::from_reader(BufReader::new(loading_info_file)).ok()?;

        match loading_info {
            Metadata::NetCDF(mut loading_info) => {
                let time_steps_per_entity = loading_info
                    .step
                    .num_steps_in_interval(
                        TimeInterval::new(loading_info.start, loading_info.end).ok()?,
                    )
                    .ok()?;

                // change start band wrt. entity
                loading_info.band_offset = dataset_id.entity * time_steps_per_entity as usize;

                Some(Metadata::NetCDF(loading_info))
            }
            Metadata::List(mut loading_info) => {
                let time_steps_per_entity = loading_info.params.len();

                // change start band wrt. entity
                for temporal_slice in &mut loading_info.params {
                    if let Some(params) = &mut temporal_slice.params {
                        params.rasterband_channel +=
                            dataset_id.entity * time_steps_per_entity as usize;
                    }
                }

                Some(Metadata::List(loading_info))
            }
        }
    }

    pub fn list_files(&self) -> Result<Vec<PathBuf>> {
        let is_overview_dir = |e: &DirEntry| -> bool { e.path() == self.overviews };

        let mut files = vec![];

        for entry in WalkDir::new(&self.path)
            .into_iter()
            .filter_entry(|e| !is_overview_dir(e))
        {
            let entry = entry.map_err(|e| NetCdfCf4DProviderError::InvalidDirectory {
                source: Box::new(e),
            })?;
            let path = entry.path();

            if !path.is_file() {
                continue;
            }
            if path.extension().map_or(true, |extension| extension != "nc") {
                continue;
            }

            match path.strip_prefix(&self.path) {
                Ok(path) => files.push(path.to_owned()),
                Err(_) => {
                    // we can safely ignore it since it must be a file in the provider path
                    continue;
                }
            };
        }

        Ok(files)
    }

    pub fn create_overviews(&self, dataset_path: &Path) -> Result<OverviewGeneration> {
        create_overviews(&self.path, dataset_path, &self.overviews)
    }
}

fn derive_measurement(unit: String) -> Measurement {
    if unit.trim().is_empty() || unit == "no unit" {
        return Measurement::Unitless;
    }

    // TODO: other types of measurements

    Measurement::continuous(String::default(), Some(unit))
}

/// Load a colorizer from a path that is `path` with suffix `.colorizer.json`.
fn load_colorizer(path: &Path) -> Result<Colorizer> {
    use std::io::Read;

    let colorizer_path = path.with_extension("colorizer.json");

    let mut file = std::fs::File::open(colorizer_path).context(error::CannotOpenColorizerFile)?;

    let mut contents = String::new();
    file.read_to_string(&mut contents)
        .context(error::CannotReadColorizerFile)?;

    let colorizer: Colorizer =
        serde_json::from_str(&contents).context(error::CannotParseColorizer)?;

    Ok(colorizer)
}

/// A simple viridis colorizer between 0 and 255
fn fallback_colorizer() -> Result<Colorizer> {
    Colorizer::linear_gradient(
        vec![
            (
                0.0.try_into().expect("not nan"),
                RgbaColor::new(68, 1, 84, 255),
            )
                .into(),
            (
                36.428_571_428_571_42.try_into().expect("not nan"),
                RgbaColor::new(70, 50, 126, 255),
            )
                .into(),
            (
                72.857_142_857_142_85.try_into().expect("not nan"),
                RgbaColor::new(54, 92, 141, 255),
            )
                .into(),
            (
                109.285_714_285_714_28.try_into().expect("not nan"),
                RgbaColor::new(39, 127, 142, 255),
            )
                .into(),
            (
                109.285_714_285_714_28.try_into().expect("not nan"),
                RgbaColor::new(31, 161, 135, 255),
            )
                .into(),
            (
                182.142_857_142_857_1.try_into().expect("not nan"),
                RgbaColor::new(74, 193, 109, 255),
            )
                .into(),
            (
                218.571_428_571_428_53.try_into().expect("not nan"),
                RgbaColor::new(160, 218, 57, 255),
            )
                .into(),
            (
                255.0.try_into().expect("not nan"),
                RgbaColor::new(253, 231, 37, 255),
            )
                .into(),
        ],
        RgbaColor::transparent(),
        RgbaColor::transparent(),
    )
    .context(error::CannotCreateFallbackColorizer)
}

fn parse_geo_transform(input: &str) -> Result<GdalDatasetGeoTransform> {
    let numbers: Vec<f64> = input
        .split_whitespace()
        .map(|s| s.parse().context(error::InvalidGeoTransformNumbers))
        .collect::<Result<Vec<_>>>()?;

    if numbers.len() != 6 {
        return Err(NetCdfCf4DProviderError::InvalidGeoTransformLength {
            length: numbers.len(),
        });
    }

    let gdal_geo_transform: GdalGeoTransform = [
        numbers[0], numbers[1], numbers[2], numbers[3], numbers[4], numbers[5],
    ];

    Ok(gdal_geo_transform.into())
}

fn parse_date(input: &str) -> Result<DateTime> {
    if let Ok(year) = input.parse::<i32>() {
        return DateTime::new_utc_checked(year, 1, 1, 0, 0, 0)
            .context(error::TimeCoverageYearOverflows { year });
    }

    DateTime::parse_from_str(input, &DateTimeParseFormat::ymd()).map_err(|e| {
        NetCdfCf4DProviderError::CannotParseTimeCoverageDate {
            source: Box::new(e),
        }
    })
}

fn parse_time_step(input: &str) -> Result<Option<TimeStep>> {
    let duration_str = if let Some(duration_str) = input.strip_prefix('P') {
        duration_str
    } else {
        return Err(NetCdfCf4DProviderError::TimeCoverageResolutionMustStartWithP);
    };

    let parts = duration_str
        .split('-')
        .map(str::parse)
        .collect::<Result<Vec<u32>, std::num::ParseIntError>>()
        .context(error::TimeCoverageResolutionMustConsistsOnlyOfIntParts)?;

    // check if the time step string contains only zeros.
    if parts.iter().all(num_traits::Zero::is_zero) {
        return Ok(None);
    }

    if parts.is_empty() {
        return Err(NetCdfCf4DProviderError::TimeCoverageResolutionPartsMustNotBeEmpty);
    }

    Ok(Some(match parts.as_slice() {
        [year, 0, 0, ..] => TimeStep {
            granularity: TimeGranularity::Years,
            step: *year,
        },
        [0, month, 0, ..] => TimeStep {
            granularity: TimeGranularity::Months,
            step: *month,
        },
        [0, 0, day, ..] => TimeStep {
            granularity: TimeGranularity::Days,
            step: *day,
        },
        // TODO: fix format and parse other options
        _ => return Err(NetCdfCf4DProviderError::NotYetImplemented),
    }))
}

fn parse_time_coverage(start: &str, end: &str, resolution: &str) -> Result<TimeCoverage> {
    // TODO: parse datetimes

    let start: TimeInstance = parse_date(start)?.into();
    let end: TimeInstance = parse_date(end)?.into();
    let step_option = parse_time_step(resolution)?;

    if let Some(step) = step_option {
        // add one step to provide a right side boundary for the close-open interval
        let end = (end + step).context(error::CannotDefineTimeCoverageEnd)?;
        return Ok(TimeCoverage::Regular { start, end, step });
    }

    // there is no step. Data must be valid for start. TODO: Should this be a TimeInterval?
    Ok(TimeCoverage::List {
        time_stamps: vec![start],
    })
}

#[derive(Debug, Clone, Serialize, Deserialize, PartialEq, Eq)]
#[serde(tag = "type", rename_all = "camelCase")]
pub enum TimeCoverage {
    #[serde(rename_all = "camelCase")]
    Regular {
        start: TimeInstance,
        end: TimeInstance,
        step: TimeStep,
    },
    #[serde(rename_all = "camelCase")]
    List { time_stamps: Vec<TimeInstance> },
}

fn time_coverage(root_group: &MdGroup) -> Result<TimeCoverage> {
    let start = root_group
        .attribute_as_string("time_coverage_start")
        .context(error::MissingTimeCoverageStart)?;
    let end = root_group
        .attribute_as_string("time_coverage_end")
        .context(error::MissingTimeCoverageEnd)?;
    let step = root_group
        .attribute_as_string("time_coverage_resolution")
        .context(error::MissingTimeCoverageResolution)?;

    // we can parse coverages starting with `P`,
    let time_p_res = parse_time_coverage(&start, &end, &step);
    if time_p_res.is_ok() {
        debug!(
            "Using time parsed from: start: {start}, end:{end}, step: {step} -> {:?} ",
            time_p_res.as_ref().expect("was just checked with ok")
        );
        return time_p_res;
    }

    // something went wrong parsing a regular time as defined in the NetCDF CF standard.
    debug!("Could not parse time from: start: {start}, end:{end}, step: {step}");

    // try to read time from dimension:
    time_coverage_from_dimension(root_group)
}

fn time_coverage_from_dimension(root_group: &MdGroup) -> Result<TimeCoverage> {
    // TODO: are there other variants for the time unit?
    // `:units = "days since 1860-01-01 00:00:00.0";`

    let days_since_1860 = root_group
        .dimension_as_double_array("time")
        .context(error::MissingTimeDimension)?;

    let unix_offset_millis = TimeInstance::from(DateTime::new_utc(1860, 1, 1, 0, 0, 0)).inner();

    let mut time_stamps = Vec::with_capacity(days_since_1860.len());
    for days in days_since_1860 {
        let days = days;
        let hours = days * 24.;
        let seconds = hours * 60. * 60.;
        let milliseconds = seconds * 1_000.;

        time_stamps.push(
            TimeInstance::from_millis(milliseconds as i64 + unix_offset_millis)
                .context(error::InvalidTimeCoverageInstant)?,
        );
    }

    Ok(TimeCoverage::List { time_stamps })
}

#[derive(Debug, Clone, PartialEq, Serialize, Deserialize)]
#[serde(tag = "type", rename_all = "camelCase")]
enum Metadata {
    NetCDF(GdalMetadataNetCdfCf),
    List(GdalMetaDataList),
}

#[async_trait]
impl DataProvider for NetCdfCfDataProvider {
    async fn provenance(&self, id: &DataId) -> crate::error::Result<ProvenanceOutput> {
        Ok(ProvenanceOutput {
            data: id.clone(),
            provenance: None,
        })
    }

    fn as_any(&self) -> &dyn std::any::Any {
        self
    }
}

#[async_trait]
impl LayerCollectionProvider for NetCdfCfDataProvider {
    async fn collection_items(
        &self,
        collection: &LayerCollectionId,
        options: Validated<LayerCollectionListOptions>,
    ) -> crate::error::Result<Vec<CollectionItem>> {
        ensure!(
            *collection == self.root_collection_id().await?,
            crate::error::UnknownLayerCollectionId {
                id: collection.clone()
            }
        );

        let mut dir = tokio::fs::read_dir(&self.path).await?;

        let mut datasets = vec![];
        while let Some(entry) = dir.next_entry().await? {
            if !entry.path().is_file() {
                continue;
            }

            let provider_path = self.path.clone();
            let overviews_path = self.overviews.clone();
            let relative_path = if let Ok(p) = entry.path().strip_prefix(&provider_path) {
                p.to_path_buf()
            } else {
                // cannot actually happen since `entry` is listed from `provider_path`
                continue;
            };

            let listing = tokio::task::spawn_blocking(move || {
                Self::listing_from_netcdf(
                    NETCDF_CF_PROVIDER_ID,
                    &provider_path,
                    Some(&overviews_path),
                    &relative_path,
                    false,
                )
                .map(|l| {
                    l.into_iter()
                        .map(|l| {
                            CollectionItem::Layer(LayerListing {
                                id: l.id,
                                name: l.name,
                                description: l.description,
                            })
                        })
                        .collect::<Vec<_>>()
                })
            })
            .await?;

            match listing {
                Ok(listing) => datasets.extend(listing),
                Err(e) => debug!("Failed to list dataset: {}", e),
            }
        }

        // TODO: react to filter and sort options
        // TODO: don't compute everything and filter then
        let datasets = datasets
            .into_iter()
            .skip(options.user_input.offset as usize)
            .take(options.user_input.limit as usize)
            .collect();

        Ok(datasets)
    }

    async fn root_collection_id(&self) -> crate::error::Result<LayerCollectionId> {
        Ok(LayerCollectionId("root".to_string()))
    }

    async fn get_layer(&self, id: &LayerId) -> crate::error::Result<Layer> {
        Ok(Layer {
            id: ProviderLayerId {
                provider_id: NETCDF_CF_PROVIDER_ID,
                layer_id: id.clone(),
            },
            name: "".to_string(),        // TODO: get from file or overview
            description: "".to_string(), // TODO: get from file or overview
            workflow: Workflow {
                operator: TypedOperator::Raster(
                    GdalSource {
                        params: GdalSourceParameters {
                            data: DataId::External(ExternalDataId {
                                provider_id: NETCDF_CF_PROVIDER_ID,
                                layer_id: id.clone(),
                            }),
                        },
                    }
                    .boxed(),
                ),
            },
            symbology: None,
        })
    }
}

#[async_trait]
impl MetaDataProvider<GdalLoadingInfo, RasterResultDescriptor, RasterQueryRectangle>
    for NetCdfCfDataProvider
{
    async fn meta_data(
        &self,
        id: &DataId,
    ) -> Result<
        Box<dyn MetaData<GdalLoadingInfo, RasterResultDescriptor, RasterQueryRectangle>>,
        geoengine_operators::error::Error,
    > {
        let dataset = id.clone();
        let path = self.path.clone();
        let overviews = self.overviews.clone();
        crate::util::spawn_blocking(move || {
            Self::meta_data(&path, &overviews, &dataset).map_err(|error| {
                geoengine_operators::error::Error::LoadingInfo {
                    source: Box::new(error),
                }
            })
        })
        .await?
    }
}

#[async_trait]
impl
    MetaDataProvider<MockDatasetDataSourceLoadingInfo, VectorResultDescriptor, VectorQueryRectangle>
    for NetCdfCfDataProvider
{
    async fn meta_data(
        &self,
        _id: &DataId,
    ) -> Result<
        Box<
            dyn MetaData<
                MockDatasetDataSourceLoadingInfo,
                VectorResultDescriptor,
                VectorQueryRectangle,
            >,
        >,
        geoengine_operators::error::Error,
    > {
        Err(geoengine_operators::error::Error::NotYetImplemented)
    }
}

#[async_trait]
impl MetaDataProvider<OgrSourceDataset, VectorResultDescriptor, VectorQueryRectangle>
    for NetCdfCfDataProvider
{
    async fn meta_data(
        &self,
        _id: &DataId,
    ) -> Result<
        Box<dyn MetaData<OgrSourceDataset, VectorResultDescriptor, VectorQueryRectangle>>,
        geoengine_operators::error::Error,
    > {
        Err(geoengine_operators::error::Error::NotYetImplemented)
    }
}

#[cfg(test)]
mod tests {
    use geoengine_datatypes::{
        dataset::LayerId,
        primitives::{SpatialPartition2D, SpatialResolution, TimeInterval},
        spatial_reference::SpatialReferenceAuthority,
        test_data,
        util::gdal::hide_gdal_errors,
    };
    use geoengine_operators::{
        engine::TypedResultDescriptor,
        source::{
            FileNotFoundHandling, GdalDatasetGeoTransform, GdalDatasetParameters,
            GdalLoadingInfoTemporalSlice,
        },
    };

    use crate::projects::{RasterSymbology, Symbology};

    use super::*;

    #[test]
    fn test_parse_time_coverage() {
        let result = parse_time_coverage("2010", "2020", "P0001-00-00").unwrap();
        let expected = TimeCoverage::Regular {
            start: TimeInstance::from(DateTime::new_utc(2010, 1, 1, 0, 0, 0)),
            end: TimeInstance::from(DateTime::new_utc(2021, 1, 1, 0, 0, 0)),
            step: TimeStep {
                granularity: TimeGranularity::Years,
                step: 1,
            },
        };
        assert_eq!(result, expected);
    }

    #[test]
    fn test_parse_zero_time_coverage() {
        let result = parse_time_coverage("2010", "2020", "P0000-00-00").unwrap();
        assert_eq!(
            result,
            TimeCoverage::List {
                time_stamps: vec![DateTime::new_utc(2010, 1, 1, 0, 0, 0).into()]
            }
        );
    }

    #[test]
    fn test_parse_date() {
        assert_eq!(
            parse_date("2010").unwrap(),
            DateTime::new_utc(2010, 1, 1, 0, 0, 0)
        );
        assert_eq!(
            parse_date("-1000").unwrap(),
            DateTime::new_utc(-1000, 1, 1, 0, 0, 0)
        );
        assert_eq!(
            parse_date("2010-04-02").unwrap(),
            DateTime::new_utc(2010, 4, 2, 0, 0, 0)
        );
        assert_eq!(
            parse_date("-1000-04-02").unwrap(),
            DateTime::new_utc(-1000, 4, 2, 0, 0, 0)
        );
    }

    #[test]
    fn test_parse_time_step() {
        assert_eq!(
            parse_time_step("P0001-00-00").unwrap(),
            Some(TimeStep {
                granularity: TimeGranularity::Years,
                step: 1,
            })
        );
        assert_eq!(
            parse_time_step("P0005-00-00").unwrap(),
            Some(TimeStep {
                granularity: TimeGranularity::Years,
                step: 5,
            })
        );
        assert_eq!(
            parse_time_step("P0010-00-00").unwrap(),
            Some(TimeStep {
                granularity: TimeGranularity::Years,
                step: 10,
            })
        );
        assert_eq!(
            parse_time_step("P0000-06-00").unwrap(),
            Some(TimeStep {
                granularity: TimeGranularity::Months,
                step: 6,
            })
        );
    }

    #[tokio::test]
    #[allow(clippy::too_many_lines)]
    async fn test_listing_from_netcdf_m() {
        let provider_id = DataProviderId::from_str("bf6bb6ea-5d5d-467d-bad1-267bf3a54470").unwrap();

        let listing = NetCdfCfDataProvider::listing_from_netcdf(
            provider_id,
            test_data!("netcdf4d"),
            None,
            Path::new("dataset_m.nc"),
            false,
        )
        .unwrap();

        assert_eq!(listing.len(), 6);

<<<<<<< HEAD
        let result_descriptor: TypedResultDescriptor = RasterResultDescriptor {
            data_type: RasterDataType::I16,
            spatial_reference: SpatialReference::new(SpatialReferenceAuthority::Epsg, 4326).into(),
            measurement: Measurement::Unitless,
            time: None,
            bbox: None,
        }
        .into();

        let symbology = Some(Symbology::Raster(RasterSymbology {
            opacity: 1.0,
            colorizer: Colorizer::LinearGradient {
                breakpoints: vec![
                    (
                        0.0.try_into().expect("not nan"),
                        RgbaColor::new(68, 1, 84, 255),
                    )
                        .into(),
                    (
                        36.428_571_428_571_42.try_into().expect("not nan"),
                        RgbaColor::new(70, 50, 126, 255),
                    )
                        .into(),
                    (
                        72.857_142_857_142_85.try_into().expect("not nan"),
                        RgbaColor::new(54, 92, 141, 255),
                    )
                        .into(),
                    (
                        109.285_714_285_714_28.try_into().expect("not nan"),
                        RgbaColor::new(39, 127, 142, 255),
                    )
                        .into(),
                    (
                        109.285_714_285_714_28.try_into().expect("not nan"),
                        RgbaColor::new(31, 161, 135, 255),
                    )
                        .into(),
                    (
                        182.142_857_142_857_1.try_into().expect("not nan"),
                        RgbaColor::new(74, 193, 109, 255),
                    )
                        .into(),
                    (
                        218.571_428_571_428_53.try_into().expect("not nan"),
                        RgbaColor::new(160, 218, 57, 255),
                    )
                        .into(),
                    (
                        255.0.try_into().expect("not nan"),
                        RgbaColor::new(253, 231, 37, 255),
                    )
                        .into(),
                ],
                no_data_color: RgbaColor::new(0, 0, 0, 0),
                default_color: RgbaColor::new(0, 0, 0, 0),
            },
        }));

=======
>>>>>>> b38a7d65
        assert_eq!(
            listing[0],
            LayerListing {
                id: ProviderLayerId {
                    provider_id,
                    layer_id: LayerId(
                        serde_json::json!({
                            "fileName": "dataset_m.nc",
                            "groupNames": ["metric_1"],
                            "entity": 0
                        })
                        .to_string()
                    ),
                },
                name: "Test dataset metric: Random metric 1 > entity01".into(),
                description: "CFake description of test dataset with metric.".into(),
            }
        );
        assert_eq!(
            listing[1],
            LayerListing {
                id: ProviderLayerId {
                    provider_id,
                    layer_id: LayerId(
                        serde_json::json!({
                            "fileName": "dataset_m.nc",
                            "groupNames": ["metric_1"],
                            "entity": 1
                        })
                        .to_string()
                    ),
                },
                name: "Test dataset metric: Random metric 1 > entity02".into(),
                description: "CFake description of test dataset with metric.".into(),
            }
        );
        assert_eq!(
            listing[2],
            LayerListing {
                id: ProviderLayerId {
                    provider_id,
                    layer_id: LayerId(
                        serde_json::json!({
                            "fileName": "dataset_m.nc",
                            "groupNames": ["metric_1"],
                            "entity": 2
                        })
                        .to_string()
                    ),
                },
                name: "Test dataset metric: Random metric 1 > entity03".into(),
                description: "CFake description of test dataset with metric.".into(),
            }
        );
        assert_eq!(
            listing[3],
            LayerListing {
                id: ProviderLayerId {
                    provider_id,
                    layer_id: LayerId(
                        serde_json::json!({
                            "fileName": "dataset_m.nc",
                            "groupNames": ["metric_2"],
                            "entity": 0
                        })
                        .to_string()
                    ),
                },
                name: "Test dataset metric: Random metric 2 > entity01".into(),
                description: "CFake description of test dataset with metric.".into(),
            }
        );
        assert_eq!(
            listing[4],
            LayerListing {
                id: ProviderLayerId {
                    provider_id,
                    layer_id: LayerId(
                        serde_json::json!({
                            "fileName": "dataset_m.nc",
                            "groupNames": ["metric_2"],
                            "entity": 1
                        })
                        .to_string()
                    ),
                },
                name: "Test dataset metric: Random metric 2 > entity02".into(),
                description: "CFake description of test dataset with metric.".into(),
            }
        );
        assert_eq!(
            listing[5],
            LayerListing {
                id: ProviderLayerId {
                    provider_id,
                    layer_id: LayerId(
                        serde_json::json!({
                            "fileName": "dataset_m.nc",
                            "groupNames": ["metric_2"],
                            "entity": 2
                        })
                        .to_string()
                    ),
                },
                name: "Test dataset metric: Random metric 2 > entity03".into(),
                description: "CFake description of test dataset with metric.".into(),
            }
        );
    }

    #[tokio::test]
    async fn test_listing_from_netcdf_sm() {
        let provider_id = DataProviderId::from_str("bf6bb6ea-5d5d-467d-bad1-267bf3a54470").unwrap();

        let listing = NetCdfCfDataProvider::listing_from_netcdf(
            provider_id,
            test_data!("netcdf4d"),
            None,
            Path::new("dataset_sm.nc"),
            false,
        )
        .unwrap();

        assert_eq!(listing.len(), 20);

<<<<<<< HEAD
        let result_descriptor: TypedResultDescriptor = RasterResultDescriptor {
            data_type: RasterDataType::I16,
            spatial_reference: SpatialReference::new(SpatialReferenceAuthority::Epsg, 3035).into(),
            measurement: Measurement::Unitless,
            time: None,
            bbox: None,
        }
        .into();

        let symbology = Some(Symbology::Raster(RasterSymbology {
            opacity: 1.0,
            colorizer: Colorizer::LinearGradient {
                breakpoints: vec![
                    (0.0.try_into().unwrap(), RgbaColor::new(68, 1, 84, 255)).into(),
                    (50.0.try_into().unwrap(), RgbaColor::new(33, 145, 140, 255)).into(),
                    (100.0.try_into().unwrap(), RgbaColor::new(253, 231, 37, 255)).into(),
                ],
                no_data_color: RgbaColor::new(0, 0, 0, 0),
                default_color: RgbaColor::new(0, 0, 0, 0),
            },
        }));

=======
>>>>>>> b38a7d65
        assert_eq!(
            listing[0],
            LayerListing {
                id: ProviderLayerId {
                    provider_id,
                    layer_id: LayerId(
                        serde_json::json!({
                            "fileName": "dataset_sm.nc",
                            "groupNames": ["scenario_1", "metric_1"],
                            "entity": 0
                        })
                        .to_string()
                    ),
                },
                name:
                    "Test dataset metric and scenario: Sustainability > Random metric 1 > entity01"
                        .into(),
                description: "Fake description of test dataset with metric and scenario.".into(),
            }
        );
        assert_eq!(
            listing[19],
            LayerListing {
                id: ProviderLayerId {
                    provider_id,
                    layer_id: LayerId(serde_json::json!({
                        "fileName": "dataset_sm.nc",
                        "groupNames": ["scenario_5", "metric_2"],
                        "entity": 1
                    })
                    .to_string()),
                },
                name: "Test dataset metric and scenario: Fossil-fueled Development > Random metric 2 > entity02".into(),
                description: "Fake description of test dataset with metric and scenario.".into(),
            }
        );
    }

    #[tokio::test]
    async fn test_metadata_from_netcdf_sm() {
        let provider = NetCdfCfDataProvider {
            path: test_data!("netcdf4d/").to_path_buf(),
            overviews: test_data!("netcdf4d/overviews").to_path_buf(),
        };

        let metadata = provider
            .meta_data(&DataId::External(ExternalDataId {
                provider_id: NETCDF_CF_PROVIDER_ID,
                layer_id: LayerId(
                    serde_json::json!({
                        "fileName": "dataset_sm.nc",
                        "groupNames": ["scenario_5", "metric_2"],
                        "entity": 1
                    })
                    .to_string(),
                ),
            }))
            .await
            .unwrap();

        assert_eq!(
            metadata.result_descriptor().await.unwrap(),
            RasterResultDescriptor {
                data_type: RasterDataType::I16,
                spatial_reference: SpatialReference::new(SpatialReferenceAuthority::Epsg, 3035)
                    .into(),
                measurement: Measurement::Unitless,
                time: None,
                bbox: None,
            }
        );

        let loading_info = metadata
            .loading_info(RasterQueryRectangle {
                spatial_bounds: SpatialPartition2D::new(
                    (43.945_312_5, 0.791_015_625_25).into(),
                    (44.033_203_125, 0.703_125_25).into(),
                )
                .unwrap(),
                time_interval: TimeInstance::from(DateTime::new_utc(2001, 4, 1, 0, 0, 0)).into(),
                spatial_resolution: SpatialResolution::new_unchecked(
                    0.000_343_322_7, // 256 pixel
                    0.000_343_322_7, // 256 pixel
                ),
            })
            .await
            .unwrap();

        let mut loading_info_parts = Vec::<GdalLoadingInfoTemporalSlice>::new();
        for part in loading_info.info {
            loading_info_parts.push(part.unwrap());
        }

        assert_eq!(loading_info_parts.len(), 1);

        let file_path = format!(
            "NETCDF:{absolute_file_path}:/scenario_5/metric_2/ebv_cube",
            absolute_file_path = test_data!("netcdf4d/dataset_sm.nc")
                .canonicalize()
                .unwrap()
                .to_string_lossy()
        )
        .into();

        assert_eq!(
            loading_info_parts[0],
            GdalLoadingInfoTemporalSlice {
                time: TimeInterval::new_unchecked(946_684_800_000, 1_262_304_000_000),
                params: Some(GdalDatasetParameters {
                    file_path,
                    rasterband_channel: 4,
                    geo_transform: GdalDatasetGeoTransform {
                        origin_coordinate: (3_580_000.0, 2_370_000.0).into(),
                        x_pixel_size: 1000.0,
                        y_pixel_size: -1000.0,
                    },
                    width: 10,
                    height: 10,
                    file_not_found_handling: FileNotFoundHandling::Error,
                    no_data_value: Some(-9999.),
                    properties_mapping: None,
                    gdal_open_options: None,
                    gdal_config_options: None
                })
            }
        );
    }

    #[test]
    fn list_files() {
        let provider = NetCdfCfDataProvider {
            path: test_data!("netcdf4d/").to_path_buf(),
            overviews: test_data!("netcdf4d/overviews").to_path_buf(),
        };

        let expected_files: Vec<PathBuf> = vec!["dataset_m.nc".into(), "dataset_sm.nc".into()];
        let mut files = provider.list_files().unwrap();
        files.sort();

        assert_eq!(files, expected_files);
    }

    #[tokio::test]
    async fn test_loading_info_from_index() {
        hide_gdal_errors();

        let overview_folder = tempfile::tempdir().unwrap();

        let provider = NetCdfCfDataProvider {
            path: test_data!("netcdf4d/").to_path_buf(),
            overviews: overview_folder.path().to_path_buf(),
        };

        provider
            .create_overviews(Path::new("dataset_sm.nc"))
            .unwrap();

        let metadata = provider
            .meta_data(&DataId::External(ExternalDataId {
                provider_id: NETCDF_CF_PROVIDER_ID,
                layer_id: LayerId(
                    serde_json::json!({
                        "fileName": "dataset_sm.nc",
                        "groupNames": ["scenario_5", "metric_2"],
                        "entity": 1
                    })
                    .to_string(),
                ),
            }))
            .await
            .unwrap();

        assert_eq!(
            metadata.result_descriptor().await.unwrap(),
            RasterResultDescriptor {
                data_type: RasterDataType::I16,
                spatial_reference: SpatialReference::new(SpatialReferenceAuthority::Epsg, 3035)
                    .into(),
                measurement: Measurement::Unitless,
                time: None,
                bbox: None,
            }
        );

        let loading_info = metadata
            .loading_info(RasterQueryRectangle {
                spatial_bounds: SpatialPartition2D::new(
                    (43.945_312_5, 0.791_015_625_25).into(),
                    (44.033_203_125, 0.703_125_25).into(),
                )
                .unwrap(),
                time_interval: TimeInstance::from(DateTime::new_utc(2001, 4, 1, 0, 0, 0)).into(),
                spatial_resolution: SpatialResolution::new_unchecked(
                    0.000_343_322_7, // 256 pixel
                    0.000_343_322_7, // 256 pixel
                ),
            })
            .await
            .unwrap();

        let mut loading_info_parts = Vec::<GdalLoadingInfoTemporalSlice>::new();
        for part in loading_info.info {
            loading_info_parts.push(part.unwrap());
        }

        assert_eq!(loading_info_parts.len(), 1);

        let file_path = overview_folder
            .path()
            .join("dataset_sm.nc/scenario_5/metric_2/ebv_cube.tiff");

        assert_eq!(
            loading_info_parts[0],
            GdalLoadingInfoTemporalSlice {
                time: TimeInterval::new_unchecked(946_684_800_000, 1_262_304_000_000),
                params: Some(GdalDatasetParameters {
                    file_path,
                    rasterband_channel: 4,
                    geo_transform: GdalDatasetGeoTransform {
                        origin_coordinate: (3_580_000.0, 2_370_000.0).into(),
                        x_pixel_size: 1000.0,
                        y_pixel_size: -1000.0,
                    },
                    width: 10,
                    height: 10,
                    file_not_found_handling: FileNotFoundHandling::Error,
                    no_data_value: Some(-9999.),
                    properties_mapping: None,
                    gdal_open_options: None,
                    gdal_config_options: None
                })
            }
        );
    }

    #[tokio::test]
    async fn test_listing_from_netcdf_sm_from_index() {
        hide_gdal_errors();

        let overview_folder = tempfile::tempdir().unwrap();

        let provider = NetCdfCfDataProvider {
            path: test_data!("netcdf4d/").to_path_buf(),
            overviews: overview_folder.path().to_path_buf(),
        };

        provider
            .create_overviews(Path::new("dataset_sm.nc"))
            .unwrap();

        let provider_id = DataProviderId::from_str("bf6bb6ea-5d5d-467d-bad1-267bf3a54470").unwrap();

        let listing = NetCdfCfDataProvider::listing_from_netcdf(
            provider_id,
            test_data!("netcdf4d"),
            Some(overview_folder.path()),
            Path::new("dataset_sm.nc"),
            false,
        )
        .unwrap();

        assert_eq!(listing.len(), 20);

        let _result_descriptor: TypedResultDescriptor = RasterResultDescriptor {
            data_type: RasterDataType::I16,
            spatial_reference: SpatialReference::new(SpatialReferenceAuthority::Epsg, 3035).into(),
            measurement: Measurement::Unitless,
            time: None,
            bbox: None,
        }
        .into();

        let _symbology = Some(Symbology::Raster(RasterSymbology {
            opacity: 1.0,
            colorizer: Colorizer::LinearGradient {
                breakpoints: vec![
                    (0.0.try_into().unwrap(), RgbaColor::new(68, 1, 84, 255)).into(),
                    (50.0.try_into().unwrap(), RgbaColor::new(33, 145, 140, 255)).into(),
                    (100.0.try_into().unwrap(), RgbaColor::new(253, 231, 37, 255)).into(),
                ],
                no_data_color: RgbaColor::new(0, 0, 0, 0),
                default_color: RgbaColor::new(0, 0, 0, 0),
            },
        }));

        assert_eq!(
            listing[0],
            LayerListing {
                id: ProviderLayerId {
                    provider_id,
                    layer_id: LayerId(
                        serde_json::json!({
                            "fileName": "dataset_sm.nc",
                            "groupNames": ["scenario_1", "metric_1"],
                            "entity": 0
                        })
                        .to_string()
                    ),
                },
                name:
                    "Test dataset metric and scenario: Sustainability > Random metric 1 > entity01"
                        .into(),
                description: "Fake description of test dataset with metric and scenario.".into(),
            }
        );
        assert_eq!(
            listing[19],
            LayerListing {
                id: ProviderLayerId {
                    provider_id,
                    layer_id: LayerId(serde_json::json!({
                        "fileName": "dataset_sm.nc",
                        "groupNames": ["scenario_5", "metric_2"],
                        "entity": 1
                    })
                    .to_string()),
                },
                name: "Test dataset metric and scenario: Fossil-fueled Development > Random metric 2 > entity02".into(),
                description: "Fake description of test dataset with metric and scenario.".into(),
            }
        );
    }
}<|MERGE_RESOLUTION|>--- conflicted
+++ resolved
@@ -346,22 +346,6 @@
                         entity_name = entity.name
                     ),
                     description: tree.summary.clone(),
-<<<<<<< HEAD
-                    tags: vec![], // TODO: where to get from file?
-                    source_operator: "GdalSource".to_owned(),
-                    result_descriptor: TypedResultDescriptor::Raster(RasterResultDescriptor {
-                        data_type,
-                        spatial_reference: tree.spatial_reference.into(),
-                        measurement: derive_measurement(tail.unit.clone()),
-                        time: None, // TODO: determine time
-                        bbox: None, // TODO: determine bbox
-                    }),
-                    symbology: Some(Symbology::Raster(RasterSymbology {
-                        opacity: 1.0,
-                        colorizer: tree.colorizer.clone(),
-                    })),
-=======
->>>>>>> b38a7d65
                 });
             }
         }
@@ -1131,68 +1115,6 @@
 
         assert_eq!(listing.len(), 6);
 
-<<<<<<< HEAD
-        let result_descriptor: TypedResultDescriptor = RasterResultDescriptor {
-            data_type: RasterDataType::I16,
-            spatial_reference: SpatialReference::new(SpatialReferenceAuthority::Epsg, 4326).into(),
-            measurement: Measurement::Unitless,
-            time: None,
-            bbox: None,
-        }
-        .into();
-
-        let symbology = Some(Symbology::Raster(RasterSymbology {
-            opacity: 1.0,
-            colorizer: Colorizer::LinearGradient {
-                breakpoints: vec![
-                    (
-                        0.0.try_into().expect("not nan"),
-                        RgbaColor::new(68, 1, 84, 255),
-                    )
-                        .into(),
-                    (
-                        36.428_571_428_571_42.try_into().expect("not nan"),
-                        RgbaColor::new(70, 50, 126, 255),
-                    )
-                        .into(),
-                    (
-                        72.857_142_857_142_85.try_into().expect("not nan"),
-                        RgbaColor::new(54, 92, 141, 255),
-                    )
-                        .into(),
-                    (
-                        109.285_714_285_714_28.try_into().expect("not nan"),
-                        RgbaColor::new(39, 127, 142, 255),
-                    )
-                        .into(),
-                    (
-                        109.285_714_285_714_28.try_into().expect("not nan"),
-                        RgbaColor::new(31, 161, 135, 255),
-                    )
-                        .into(),
-                    (
-                        182.142_857_142_857_1.try_into().expect("not nan"),
-                        RgbaColor::new(74, 193, 109, 255),
-                    )
-                        .into(),
-                    (
-                        218.571_428_571_428_53.try_into().expect("not nan"),
-                        RgbaColor::new(160, 218, 57, 255),
-                    )
-                        .into(),
-                    (
-                        255.0.try_into().expect("not nan"),
-                        RgbaColor::new(253, 231, 37, 255),
-                    )
-                        .into(),
-                ],
-                no_data_color: RgbaColor::new(0, 0, 0, 0),
-                default_color: RgbaColor::new(0, 0, 0, 0),
-            },
-        }));
-
-=======
->>>>>>> b38a7d65
         assert_eq!(
             listing[0],
             LayerListing {
@@ -1318,7 +1240,6 @@
 
         assert_eq!(listing.len(), 20);
 
-<<<<<<< HEAD
         let result_descriptor: TypedResultDescriptor = RasterResultDescriptor {
             data_type: RasterDataType::I16,
             spatial_reference: SpatialReference::new(SpatialReferenceAuthority::Epsg, 3035).into(),
@@ -1341,8 +1262,6 @@
             },
         }));
 
-=======
->>>>>>> b38a7d65
         assert_eq!(
             listing[0],
             LayerListing {
