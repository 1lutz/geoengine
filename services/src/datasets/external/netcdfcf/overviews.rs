use super::{error, NetCdfCf4DProviderError, TimeCoverage};
use crate::{
    datasets::{external::netcdfcf::NetCdfCfDataProvider, storage::MetaDataDefinition},
    tasks::{TaskContext, TaskStatusInfo},
    util::{config::get_config_element, path_with_base_path},
};
use gdal::{
    cpl::CslStringList,
    programs::raster::{
        multi_dim_translate, MultiDimTranslateDestination, MultiDimTranslateOptions,
    },
    raster::{Group, RasterBand, RasterCreationOption},
    Dataset, DatasetOptions, GdalOpenFlags,
};
use gdal_sys::GDALGetRasterStatistics;
use geoengine_datatypes::{
    error::BoxedResultExt,
    primitives::{DateTimeParseFormat, TimeInstance, TimeInterval},
    util::gdal::ResamplingMethod,
};
use geoengine_datatypes::{
    primitives::CacheTtlSeconds, spatial_reference::SpatialReference, util::canonicalize_subpath,
};
use geoengine_operators::{
    source::{
        GdalLoadingInfoTemporalSlice, GdalMetaDataList, GdalMetaDataRegular,
        GdalSourceTimePlaceholder, TimeReference,
    },
    util::gdal::{
        gdal_open_dataset_ex, gdal_parameters_from_dataset, raster_descriptor_from_dataset,
        raster_descriptor_from_dataset_and_sref,
    },
};
use log::debug;
use snafu::ResultExt;
use std::{
    collections::{HashMap, HashSet},
    fs::{self, File},
    io::{BufWriter, Write},
    path::{Path, PathBuf},
    str::FromStr,
};

type Result<T, E = NetCdfCf4DProviderError> = std::result::Result<T, E>;

pub const METADATA_FILE_NAME: &str = "metadata.json";
pub const LOADING_INFO_FILE_NAME: &str = "loading_info.json";
const OVERVIEW_GENERATION_OF_TOTAL_PCT: f64 = 0.9; // just say the last 10% are metadata

#[derive(Debug, Clone)]
struct NetCdfGroup {
    name: String,
    groups: Vec<NetCdfGroup>,
    arrays: Vec<NetCdfArray>,
}

#[derive(Debug, Clone)]
struct NetCdfArray {
    name: String,
    pub number_of_entities: usize,
}

#[derive(Debug, Clone)]
struct ConversionMetadata {
    pub dataset_in: String,
    pub dataset_out_base: PathBuf,
    pub array_path: String,
    pub number_of_entities: usize,
}

#[derive(Debug, Clone, Copy)]
pub enum OverviewGeneration {
    Created,
    Skipped,
}

impl NetCdfGroup {
    fn flatten(&self) -> Vec<(Vec<String>, NetCdfArray)> {
        let mut out_paths = Vec::new();

        for group in &self.groups {
            out_paths.extend(group.flatten_mut(Vec::new()));
        }

        for array in &self.arrays {
            out_paths.push((vec![], array.clone()));
        }

        out_paths
    }

    fn flatten_mut(&self, mut path_vec: Vec<String>) -> Vec<(Vec<String>, NetCdfArray)> {
        let mut out_paths = Vec::new();

        path_vec.push(self.name.clone());

        for group in &self.groups {
            out_paths.extend(group.flatten_mut(path_vec.clone()));
        }

        for array in &self.arrays {
            out_paths.push((path_vec.clone(), array.clone()));
        }

        out_paths
    }

    fn conversion_metadata(
        &self,
        file_path: &Path,
        out_root_path: &Path,
    ) -> Vec<ConversionMetadata> {
        let in_path = file_path.to_string_lossy();
        let mut metadata = Vec::new();

        for (mut data_path, array) in self.flatten() {
            let dataset_out_base = out_root_path.join(data_path.join("/"));

            data_path.push(array.name);
            let array_path = data_path.join("/");

            metadata.push(ConversionMetadata {
                dataset_in: format!("NETCDF:\"{in_path}\""),
                dataset_out_base,
                array_path,
                number_of_entities: array.number_of_entities,
            });
        }

        metadata
    }
}

trait NetCdfVisitor {
    fn group_tree(&self) -> Result<NetCdfGroup>;

    fn array_names_options() -> CslStringList {
        let mut options = CslStringList::new();
        options
            .set_name_value("SHOW_ZERO_DIM", "NO")
            .unwrap_or_else(|e| debug!("{}", e));
        options
            .set_name_value("SHOW_COORDINATES", "NO")
            .unwrap_or_else(|e| debug!("{}", e));
        options
            .set_name_value("SHOW_INDEXING", "NO")
            .unwrap_or_else(|e| debug!("{}", e));
        options
            .set_name_value("SHOW_BOUNDS", "NO")
            .unwrap_or_else(|e| debug!("{}", e));
        options
            .set_name_value("SHOW_TIME", "NO")
            .unwrap_or_else(|e| debug!("{}", e));
        options
            .set_name_value("GROUP_BY", "SAME_DIMENSION")
            .unwrap_or_else(|e| debug!("{}", e));
        options
    }
}

impl NetCdfVisitor for Group<'_> {
    fn group_tree(&self) -> Result<NetCdfGroup> {
        let mut groups = Vec::new();
        for subgroup_name in self.group_names(Default::default()) {
            let subgroup = self
                .open_group(&subgroup_name, Default::default())
                .context(error::GdalMd)?;
            groups.push(subgroup.group_tree()?);
        }

        let dimension_names: HashSet<String> = self
            .dimensions(Self::array_names_options())
            .map_err(|source| NetCdfCf4DProviderError::CannotReadDimensions { source })?
            .into_iter()
            .map(|dim| dim.name())
            .collect();

        let mut arrays = Vec::new();
        for array_name in self.array_names(Self::array_names_options()) {
            // filter out arrays that are actually dimensions
            if dimension_names.contains(&array_name) {
                continue;
            }

            let md_array = self
                .open_md_array(&array_name, Default::default())
                .context(error::GdalMd)?;

            let mut number_of_entities = 0;

            for dimension in md_array.dimensions().context(error::GdalMd)? {
                if &dimension.name() == "entity" {
                    number_of_entities = dimension.size();
                }
            }

            arrays.push(NetCdfArray {
                name: array_name.to_string(),
                number_of_entities,
            });
        }

        Ok(NetCdfGroup {
            name: self.name(),
            groups,
            arrays,
        })
    }
}

pub fn create_overviews<C: TaskContext>(
    provider_path: &Path,
    dataset_path: &Path,
    overview_path: &Path,
    resampling_method: Option<ResamplingMethod>,
    task_context: &C,
) -> Result<OverviewGeneration> {
    let file_path = canonicalize_subpath(provider_path, dataset_path)
        .boxed_context(error::DatasetIsNotInProviderPath)?;
    let out_folder_path = path_with_base_path(overview_path, dataset_path)
        .boxed_context(error::DatasetIsNotInProviderPath)?;

    let dataset = gdal_open_dataset_ex(
        &file_path,
        DatasetOptions {
            open_flags: GdalOpenFlags::GDAL_OF_READONLY | GdalOpenFlags::GDAL_OF_MULTIDIM_RASTER,
            allowed_drivers: Some(&["netCDF"]),
            open_options: None,
            sibling_files: None,
        },
    )
    .boxed_context(error::CannotOpenNetCdfDataset)?;

    let root_group = dataset.root_group().context(error::GdalMd)?;
    let group_tree = root_group.group_tree()?;
    let time_coverage = TimeCoverage::from_root_group(&root_group)?;

    if !out_folder_path.exists() {
        fs::create_dir_all(&out_folder_path).boxed_context(error::InvalidDirectory)?;
    }

    // must have this flag before any write operations
    let in_progress_flag = InProgressFlag::create(&out_folder_path)?;

    let conversion_metadata = group_tree.conversion_metadata(&file_path, &out_folder_path);
    let number_of_conversions = conversion_metadata.len();

    let mut stats_for_group = HashMap::<String, (f64, f64)>::new();

    for (i, conversion) in conversion_metadata.into_iter().enumerate() {
        match index_subdataset(
            &conversion,
            &time_coverage,
            resampling_method,
            task_context,
            &mut stats_for_group,
            i,
            number_of_conversions,
        ) {
            Ok(OverviewGeneration::Created) => (),
            Ok(OverviewGeneration::Skipped) => return Ok(OverviewGeneration::Skipped),
            Err(e) => return Err(e),
        }
    }

    emit_status(
        task_context,
        OVERVIEW_GENERATION_OF_TOTAL_PCT,
        "Collecting metadata".to_string(),
    );

    match store_metadata(
        provider_path,
        dataset_path,
        &out_folder_path,
        &stats_for_group,
    ) {
        Ok(OverviewGeneration::Created) => (),
        Ok(OverviewGeneration::Skipped) => return Ok(OverviewGeneration::Skipped),
        Err(e) => return Err(e),
    };

    in_progress_flag.remove()?;

    Ok(OverviewGeneration::Created)
}

fn emit_status<C: TaskContext>(task_context: &C, pct: f64, status: String) {
    // TODO: more elegant way to do this?
    tokio::task::block_in_place(move || {
        tokio::runtime::Handle::current().block_on(async move {
            task_context.set_completion(pct, status.boxed()).await;
        });
    });
}

fn emit_subtask_status<C: TaskContext>(
    conversion_index: usize,
    number_of_conversions: usize,
    entity: u32,
    number_of_other_entities: u32,
    task_context: &C,
) {
    let min_pct = conversion_index as f64 / number_of_conversions as f64;
    let max_pct = (conversion_index + 1) as f64 / number_of_conversions as f64;
    let dimension_pct = f64::from(entity) / f64::from(number_of_other_entities);
    let pct = min_pct + dimension_pct * (max_pct - min_pct);

    emit_status(
        task_context,
        pct * OVERVIEW_GENERATION_OF_TOTAL_PCT,
        format!("Processing {} of {number_of_conversions} subdatasets; Entity {entity} of {number_of_other_entities}", conversion_index + 1),
    );
}

/// A flag that indicates on-going process of an overview folder.
///
/// Cleans up the folder if dropped.
pub struct InProgressFlag {
    path: PathBuf,
}

impl InProgressFlag {
    const IN_PROGRESS_FLAG_NAME: &'static str = ".in_progress";

    fn create(folder: &Path) -> Result<Self> {
        if !folder.is_dir() {
            return Err(NetCdfCf4DProviderError::InvalidDirectory {
                source: Box::new(std::io::Error::new(
                    std::io::ErrorKind::NotFound, // TODO: use `NotADirectory` if stable
                    folder.to_string_lossy().to_string(),
                )),
            });
        }
        let this = Self {
            path: folder.join(Self::IN_PROGRESS_FLAG_NAME),
        };

        std::fs::OpenOptions::new()
            .write(true)
            .create_new(true)
            .open(&this.path)
            .boxed_context(error::CannotCreateInProgressFlag)?;

        Ok(this)
    }

    fn remove(self) -> Result<()> {
        fs::remove_file(self.path.as_path()).boxed_context(error::CannotRemoveInProgressFlag)?;
        Ok(())
    }

    pub fn is_in_progress(folder: &Path) -> bool {
        if !folder.is_dir() {
            return false;
        }

        let path = folder.join(Self::IN_PROGRESS_FLAG_NAME);

        path.exists()
    }
}

impl Drop for InProgressFlag {
    fn drop(&mut self) {
        if !self.path.exists() {
            return;
        }

        if let Err(e) = fs::remove_file(&self.path).boxed_context(error::CannotRemoveInProgressFlag)
        {
            log::error!("Cannot remove in progress flag: {}", e);
        }
    }
}

fn store_metadata(
    provider_path: &Path,
    dataset_path: &Path,
    out_folder_path: &Path,
    stats_for_group: &HashMap<String, (f64, f64)>,
) -> Result<OverviewGeneration> {
    let out_file_path = out_folder_path.join(METADATA_FILE_NAME);

    if out_file_path.exists() {
        debug!("Skipping metadata generation: {}", dataset_path.display());
        return Ok(OverviewGeneration::Skipped);
    }

    debug!("Creating metadata: {}", dataset_path.display());

    let metadata = NetCdfCfDataProvider::build_netcdf_tree(
        provider_path,
        None,
        dataset_path,
        stats_for_group,
    )?;

    fs::create_dir_all(out_folder_path).boxed_context(error::CannotCreateOverviews)?;

    let file = File::create(out_file_path).boxed_context(error::CannotWriteMetadataFile)?;

    let mut writer = BufWriter::new(file);

    writer
        .write_all(
            serde_json::to_string(&metadata)
                .boxed_context(error::CannotWriteMetadataFile)?
                .as_bytes(),
        )
        .boxed_context(error::CannotWriteMetadataFile)?;

    Ok(OverviewGeneration::Created)
}

fn index_subdataset<C: TaskContext>(
    conversion: &ConversionMetadata,
    time_coverage: &TimeCoverage,
    resampling_method: Option<ResamplingMethod>,
    task_context: &C,
    stats_for_group: &mut HashMap<String, (f64, f64)>,
    conversion_index: usize,
    number_of_conversions: usize,
) -> Result<OverviewGeneration> {
    if conversion.dataset_out_base.exists() {
        debug!(
            "Skipping conversion: {}",
            conversion.dataset_out_base.display()
        );
        return Ok(OverviewGeneration::Skipped);
    }

    debug!(
        "Indexing conversion: {}",
        conversion.dataset_out_base.display()
    );

    let subdataset = gdal_open_dataset_ex(
        Path::new(&conversion.dataset_in),
        DatasetOptions {
            open_flags: GdalOpenFlags::GDAL_OF_READONLY | GdalOpenFlags::GDAL_OF_MULTIDIM_RASTER,
            allowed_drivers: Some(&["netCDF"]),
            open_options: None,
            sibling_files: None,
        },
    )
    .boxed_context(error::CannotOpenNetCdfSubdataset)?;

    let raster_creation_options = CogRasterCreationOptions::new(resampling_method)?;
    let raster_creation_options = raster_creation_options.options();

    debug!(
        "Overview creation GDAL options: {:?}",
        &raster_creation_options
    );

    let time_steps = time_coverage.time_steps()?;

    let (mut value_min, mut value_max) = (f64::INFINITY, -f64::INFINITY);

    for entity in 0..conversion.number_of_entities {
        emit_subtask_status(
            conversion_index,
            number_of_conversions,
            entity as u32,
            conversion.number_of_entities as u32,
            task_context,
        );

        let entity_directory = conversion.dataset_out_base.join(entity.to_string());

        fs::create_dir_all(entity_directory).boxed_context(error::CannotCreateOverviews)?;

        let mut first_overview_dataset = None;

        let mut subdataset_sref_string = None;

        for (time_idx, time_step) in time_steps.iter().enumerate() {
            let CreateSubdatasetTiffResult {
                overview_dataset,
                overview_destination,
                min_max,
                sref_string,
            } = create_subdataset_tiff(
                *time_step,
                conversion,
                entity,
                &raster_creation_options,
                &subdataset,
                time_idx,
            )?;

            if let Some((min, max)) = min_max {
                value_min = value_min.min(min);
                value_max = value_max.max(max);
            }
            if time_idx == 0 {
                first_overview_dataset = Some((overview_dataset, overview_destination));
            }

            if let Some(sref) = sref_string {
                subdataset_sref_string = Some(sref);
            }
        }

        let Some((overview_dataset, overview_destination)) = first_overview_dataset else {
            return Err(NetCdfCf4DProviderError::NoOverviewsGeneratedForSource {
                path: conversion.dataset_out_base.to_string_lossy().to_string(),
            });
        };

        let loading_info = generate_loading_info(
            &overview_dataset,
            &overview_destination,
            time_coverage,
            subdataset_sref_string.clone(),
        )?;

        let loading_info_file =
            File::create(overview_destination.with_file_name(LOADING_INFO_FILE_NAME))
                .boxed_context(error::CannotWriteMetadataFile)?;

        let mut writer = BufWriter::new(loading_info_file);

        writer
            .write_all(
                serde_json::to_string(&loading_info)
                    .boxed_context(error::CannotWriteMetadataFile)?
                    .as_bytes(),
            )
            .boxed_context(error::CannotWriteMetadataFile)?;

        // remove array from path and insert to `stats_for_group`
        if let Some((array_path_stripped, _)) = conversion.array_path.rsplit_once('/') {
            stats_for_group.insert(array_path_stripped.to_string(), (value_min, value_max));
        }
    }

    Ok(OverviewGeneration::Created)
}

struct CreateSubdatasetTiffResult {
    overview_dataset: Dataset,
    overview_destination: PathBuf,
    min_max: Option<(f64, f64)>,
    sref_string: Option<String>,
}

fn create_subdataset_tiff(
    time_step: TimeInstance,
    conversion: &ConversionMetadata,
    entity: usize,
    raster_creation_options: &Vec<RasterCreationOption>,
    subdataset: &Dataset,
    time_idx: usize,
) -> Result<CreateSubdatasetTiffResult> {
    let time_str = time_step.as_datetime_string_with_millis();
    let destination = conversion
        .dataset_out_base
        .join(entity.to_string())
        .join(time_str + ".tiff");
    let name = format!("/{}", conversion.array_path);
    let view = format!("[{entity},{time_idx},:,:]",);
    let mut options = vec![
        "-array".to_string(),
        format!("name={name},view={view}"),
        "-of".to_string(),
        "COG".to_string(),
    ];

    let input_sref_string = {
        // open the concrete dataset to get the spatial reference. This does not work on the `subdataset`.
        let temp_ds = geoengine_operators::util::gdal::gdal_open_dataset(Path::new(&format!(
            "{}:{}",
            conversion.dataset_in, conversion.array_path
        )))
        .boxed_context(error::CannotOpenNetCdfSubdataset)?;

        temp_ds.spatial_ref().unwrap().authority().ok()
    };

    for raster_creation_option in raster_creation_options {
        options.push("-co".to_string());
        options.push(format!(
            "{key}={value}",
            key = raster_creation_option.key,
            value = raster_creation_option.value
        ));
    }
    let overview_dataset = multi_dim_translate(
        &[subdataset],
        MultiDimTranslateDestination::path(&destination).context(error::GdalMd)?,
        Some(MultiDimTranslateOptions::new(options).context(error::GdalMd)?),
    )
    .context(error::GdalMd)?;
    let min_max = (|| unsafe {
        let c_band =
            gdal_sys::GDALGetRasterBand(overview_dataset.c_dataset(), 1 as std::ffi::c_int);
        if c_band.is_null() {
            return None;
        }

        let mut min = 0.;
        let mut max = 0.;
        let rv = GDALGetRasterStatistics(
            c_band,
            std::ffi::c_int::from(false),
            std::ffi::c_int::from(true),
            std::ptr::addr_of_mut!(min),
            std::ptr::addr_of_mut!(max),
            std::ptr::null_mut(),
            std::ptr::null_mut(),
        );

        RasterBand::from_c_rasterband(&overview_dataset, c_band);

        if rv != gdal_sys::CPLErr::CE_None {
            return None;
        }

        Some((min, max))
    })();

    Ok(CreateSubdatasetTiffResult {
        overview_dataset,
        overview_destination: destination,
        min_max,
        sref_string: input_sref_string,
    })
}

struct CogRasterCreationOptions {
    compression_format: String,
    compression_level: String,
    num_threads: String,
    resampling_method: String,
}

impl CogRasterCreationOptions {
    fn new(resampling_method: Option<ResamplingMethod>) -> Result<Self> {
        const COMPRESSION_FORMAT: &str = "LZW"; // this is the GDAL default
        const DEFAULT_COMPRESSION_LEVEL: u8 = 6; // this is the GDAL default
        const DEFAULT_RESAMPLING_METHOD: ResamplingMethod = ResamplingMethod::Nearest;

        let gdal_options = get_config_element::<crate::util::config::Gdal>()
            .boxed_context(error::CannotCreateOverviews)?;
        let num_threads = gdal_options.compression_num_threads.to_string();
        let compression_format = gdal_options
            .compression_algorithm
            .as_deref()
            .unwrap_or(COMPRESSION_FORMAT)
            .to_string();
        let compression_level = gdal_options
            .compression_z_level
            .unwrap_or(DEFAULT_COMPRESSION_LEVEL)
            .to_string();
        let resampling_method = resampling_method
            .unwrap_or(DEFAULT_RESAMPLING_METHOD)
            .to_string();

        Ok(Self {
            compression_format,
            compression_level,
            num_threads,
            resampling_method,
        })
    }
}

impl CogRasterCreationOptions {
    fn options(&self) -> Vec<RasterCreationOption<'_>> {
        const COG_BLOCK_SIZE: &str = "512";

        vec![
            RasterCreationOption {
                key: "COMPRESS",
                value: &self.compression_format,
            },
            RasterCreationOption {
                key: "LEVEL",
                value: &self.compression_level,
            },
            RasterCreationOption {
                key: "NUM_THREADS",
                value: &self.num_threads,
            },
            RasterCreationOption {
                key: "BLOCKSIZE",
                value: COG_BLOCK_SIZE,
            },
            RasterCreationOption {
                key: "BIGTIFF",
                value: "IF_SAFER", // TODO: test if this suffices
            },
            RasterCreationOption {
                key: "RESAMPLING",
                value: &self.resampling_method,
            },
        ]
    }
}

fn generate_loading_info(
    dataset: &Dataset,
    overview_dataset_path: &Path,
    time_coverage: &TimeCoverage,
    sref_string: Option<String>,
) -> Result<MetaDataDefinition> {
    const TIFF_BAND_INDEX: usize = 1;

    let result_descriptor = if let Some(sref) = sref_string {
        let spatial_ref =
            SpatialReference::from_str(&sref).boxed_context(error::CannotGenerateLoadingInfo)?;

        raster_descriptor_from_dataset_and_sref(dataset, 1, spatial_ref)
            .boxed_context(error::CannotGenerateLoadingInfo)?
    } else {
        raster_descriptor_from_dataset(dataset, 1)
            .boxed_context(error::CannotGenerateLoadingInfo)?
    };

    let mut params = gdal_parameters_from_dataset(
        dataset,
        TIFF_BAND_INDEX,
        overview_dataset_path,
        Some(TIFF_BAND_INDEX),
        None,
    )
    .boxed_context(error::CannotGenerateLoadingInfo)?;

    // we change the cache ttl when returning the overview metadata in the provider
    let cache_ttl = CacheTtlSeconds::default();

    Ok(match *time_coverage {
        TimeCoverage::Regular { start, end, step } => {
            let time_interval =
                TimeInterval::new(start, end).context(error::InvalidTimeCoverageInterval)?;

            let placeholder = "%_START_TIME_%".to_string();
            params.file_path = params
                .file_path
                .with_file_name(placeholder.clone() + ".tiff");

            MetaDataDefinition::GdalMetaDataRegular(GdalMetaDataRegular {
                result_descriptor,
                params,
                step,
                time_placeholders: [(
                    placeholder,
                    GdalSourceTimePlaceholder {
                        format: DateTimeParseFormat::custom("%Y-%m-%dT%H:%M:%S%.3fZ".to_string()),
                        reference: TimeReference::Start,
                    },
                )]
                .into_iter()
                .collect(),
                data_time: time_interval,

                cache_ttl,
            })
        }
        TimeCoverage::List { ref time_stamps } => {
            let mut params_list = Vec::with_capacity(time_stamps.len());
            for time_instance in time_stamps {
                let mut params = params.clone();

                params.file_path = params
                    .file_path
                    .with_file_name(time_instance.as_datetime_string_with_millis() + ".tiff");

                let time_interval = TimeInterval::new_instant(*time_instance)
                    .context(error::InvalidTimeCoverageInterval)?;

                params_list.push(GdalLoadingInfoTemporalSlice {
                    time: time_interval,
                    params: Some(params),
                    cache_ttl,
                });
            }

            MetaDataDefinition::GdalMetaDataList(GdalMetaDataList {
                result_descriptor,
                params: params_list,
            })
        }
    })
}

pub fn remove_overviews(dataset_path: &Path, overview_path: &Path, force: bool) -> Result<()> {
    let out_folder_path = path_with_base_path(overview_path, dataset_path)
        .boxed_context(error::DatasetIsNotInProviderPath)?;

    if !out_folder_path.exists() {
        return Ok(());
    }

    if !force && InProgressFlag::is_in_progress(&out_folder_path) {
        return Err(NetCdfCf4DProviderError::CannotRemoveOverviewsWhileCreationIsInProgress);
    }

    fs::remove_dir_all(&out_folder_path).boxed_context(error::CannotRemoveOverviews)?;

    Ok(())
}

#[cfg(test)]
mod tests {
    use super::*;

    use crate::{
        datasets::{
            external::netcdfcf::{NetCdfEntity, NetCdfGroup as FullNetCdfGroup, NetCdfOverview},
            storage::MetaDataDefinition,
        },
        tasks::util::NopTaskContext,
    };
    use geoengine_datatypes::{
        hashmap,
<<<<<<< HEAD
        operations::image::{Colorizer, RgbaColor},
        primitives::{DateTime, Measurement, SpatialResolution, TimeGranularity, TimeStep},
=======
        operations::image::{Colorizer, DefaultColors, RgbaColor},
        primitives::{DateTime, SpatialResolution, TimeGranularity, TimeStep},
>>>>>>> 6c154495
        raster::RasterDataType,
        spatial_reference::SpatialReference,
        test_data,
        util::gdal::hide_gdal_errors,
    };
    use geoengine_operators::{
        engine::{RasterBandDescriptors, RasterResultDescriptor},
        source::{
            FileNotFoundHandling, GdalDatasetGeoTransform, GdalDatasetParameters,
            GdalMetaDataRegular,
        },
    };
    use std::io::BufReader;

    #[test]
    fn test_generate_loading_info() {
        hide_gdal_errors();

        let netcdf_path_str = format!(
            "NETCDF:\"{}\":/metric_1/ebv_cube",
            test_data!("netcdf4d/dataset_m.nc").display()
        );
        let netcdf_path = Path::new(&netcdf_path_str);

        let dataset = gdal_open_dataset_ex(
            netcdf_path,
            DatasetOptions {
                open_flags: GdalOpenFlags::GDAL_OF_READONLY,
                allowed_drivers: Some(&["netCDF"]),
                open_options: None,
                sibling_files: None,
            },
        )
        .unwrap();

        let loading_info = generate_loading_info(
            &dataset,
            Path::new("foo/bar.tif"),
            &TimeCoverage::Regular {
                start: DateTime::new_utc(2020, 1, 1, 0, 0, 0).into(),
                end: DateTime::new_utc(2021, 1, 1, 0, 0, 0).into(),
                step: TimeStep {
                    granularity: TimeGranularity::Months,
                    step: 1,
                },
            },
            None,
        )
        .unwrap();

        assert_eq!(
            loading_info,
            MetaDataDefinition::GdalMetaDataRegular(GdalMetaDataRegular {
                result_descriptor: RasterResultDescriptor {
                    data_type: RasterDataType::I16,
                    spatial_reference: SpatialReference::epsg_4326().into(),
                    time: None,
                    bbox: None,
                    resolution: Some(SpatialResolution::new_unchecked(1.0, 1.0)),
                    bands: RasterBandDescriptors::new_single_band(),
                },
                params: GdalDatasetParameters {
                    file_path: Path::new("foo/%_START_TIME_%.tiff").into(),
                    rasterband_channel: 1,
                    geo_transform: GdalDatasetGeoTransform {
                        origin_coordinate: (50., 55.).into(),
                        x_pixel_size: 1.,
                        y_pixel_size: -1.,
                    },
                    width: 5,
                    height: 5,
                    file_not_found_handling: FileNotFoundHandling::Error,
                    no_data_value: Some(-9999.0),
                    properties_mapping: None,
                    gdal_open_options: None,
                    gdal_config_options: None,
                    allow_alphaband_as_mask: true,
                    retry: None,
                },
                step: TimeStep {
                    granularity: TimeGranularity::Months,
                    step: 1,
                },
                time_placeholders: hashmap! {
                    "%_START_TIME_%".to_string() => GdalSourceTimePlaceholder {
                        format: DateTimeParseFormat::custom("%Y-%m-%dT%H:%M:%S%.3fZ".to_string()),
                        reference: TimeReference::Start,
                    },
                },
                data_time: TimeInterval::new(
                    DateTime::new_utc(2020, 1, 1, 0, 0, 0),
                    DateTime::new_utc(2021, 1, 1, 0, 0, 0)
                )
                .unwrap(),
                cache_ttl: CacheTtlSeconds::default(),
            })
        );
    }

    #[tokio::test(flavor = "multi_thread", worker_threads = 1)]
    async fn test_index_subdataset() {
        hide_gdal_errors();

        let dataset_in = format!(
            "NETCDF:\"{}\"",
            test_data!("netcdf4d/dataset_m.nc").display()
        );

        let tempdir = tempfile::tempdir().unwrap();
        let tempdir_path = tempdir.path().join("metric_1");

        index_subdataset(
            &ConversionMetadata {
                dataset_in,
                dataset_out_base: tempdir_path.clone(),
                array_path: "/metric_1/ebv_cube".to_string(),
                number_of_entities: 3,
            },
            &TimeCoverage::Regular {
                start: DateTime::new_utc(2000, 1, 1, 0, 0, 0).into(),
                end: DateTime::new_utc(2003, 1, 1, 0, 0, 0).into(),
                step: TimeStep {
                    granularity: TimeGranularity::Years,
                    step: 1,
                },
            },
            None,
            &NopTaskContext,
            &mut Default::default(),
            0,
            1,
        )
        .unwrap();

        for entity in 0..3 {
            for year in 2000..=2002 {
                let path = tempdir_path.join(format!("{entity}/{year}-01-01T00:00:00.000Z.tiff"));
                assert!(path.exists(), "Path {} does not exist", path.display());
            }

            let path = tempdir_path.join(format!("{entity}/loading_info.json"));
            assert!(path.exists(), "Path {} does not exist", path.display());
        }

        let sample_loading_info =
            std::fs::read_to_string(tempdir_path.join("1/loading_info.json")).unwrap();
        assert_eq!(
            serde_json::from_str::<MetaDataDefinition>(&sample_loading_info).unwrap(),
            MetaDataDefinition::GdalMetaDataRegular(GdalMetaDataRegular {
                result_descriptor: RasterResultDescriptor {
                    data_type: RasterDataType::I16,
                    spatial_reference: SpatialReference::epsg_4326().into(),
                    time: None,
                    bbox: None,
                    resolution: Some(SpatialResolution::new_unchecked(1.0, 1.0)),
                    bands: RasterBandDescriptors::new_single_band(),
                },
                params: GdalDatasetParameters {
                    file_path: tempdir_path.join("1/%_START_TIME_%.tiff"),
                    rasterband_channel: 1,
                    geo_transform: GdalDatasetGeoTransform {
                        origin_coordinate: (50., 55.).into(),
                        x_pixel_size: 1.,
                        y_pixel_size: -1.,
                    },
                    width: 5,
                    height: 5,
                    file_not_found_handling: FileNotFoundHandling::Error,
                    no_data_value: Some(-9999.0),
                    properties_mapping: None,
                    gdal_open_options: None,
                    gdal_config_options: None,
                    allow_alphaband_as_mask: true,
                    retry: None,
                },
                step: TimeStep {
                    granularity: TimeGranularity::Years,
                    step: 1,
                },
                time_placeholders: hashmap! {
                    "%_START_TIME_%".to_string() => GdalSourceTimePlaceholder {
                        format: DateTimeParseFormat::custom("%Y-%m-%dT%H:%M:%S%.3fZ".to_string()),
                        reference: TimeReference::Start,
                    },
                },
                data_time: TimeInterval::new(
                    DateTime::new_utc(2000, 1, 1, 0, 0, 0),
                    DateTime::new_utc(2003, 1, 1, 0, 0, 0)
                )
                .unwrap(),
                cache_ttl: CacheTtlSeconds::default(),
            })
        );
    }

    #[test]
    #[allow(clippy::too_many_lines)]
    fn test_store_metadata() {
        hide_gdal_errors();

        let out_folder = tempfile::tempdir().unwrap();

        let metadata_file_path = out_folder.path().join(METADATA_FILE_NAME);

        assert!(!metadata_file_path.exists());

        store_metadata(
            test_data!("netcdf4d"),
            Path::new("dataset_m.nc"),
            out_folder.path(),
            &[
                ("metric_1".to_string(), (1., 97.)),
                ("metric_2".to_string(), (1., 98.)),
            ]
            .into_iter()
            .collect(),
        )
        .unwrap();

        assert!(metadata_file_path.exists());

        let file = File::open(metadata_file_path).unwrap();
        let mut reader = BufReader::new(file);

        let metadata: NetCdfOverview = serde_json::from_reader(&mut reader).unwrap();

        assert_eq!(
            metadata,
            NetCdfOverview {
                file_name: "dataset_m.nc".into(),
                title: "Test dataset metric".to_string(),
                summary: "CFake description of test dataset with metric.".to_string(),
                spatial_reference: SpatialReference::epsg_4326(),
                groups: vec![
                    FullNetCdfGroup {
                        name: "metric_1".to_string(),
                        title: "Random metric 1".to_string(),
                        description: "Randomly created data".to_string(),
                        data_type: Some(RasterDataType::I16),
                        data_range: Some((1., 97.)),
                        unit: String::new(),
                        groups: vec![]
                    },
                    FullNetCdfGroup {
                        name: "metric_2".to_string(),
                        title: "Random metric 2".to_string(),
                        description: "Randomly created data".to_string(),
                        data_type: Some(RasterDataType::I16),
                        data_range: Some((1., 98.)),
                        unit: String::new(),
                        groups: vec![]
                    }
                ],
                entities: vec![
                    NetCdfEntity {
                        id: 0,
                        name: "entity01".to_string(),
                    },
                    NetCdfEntity {
                        id: 1,
                        name: "entity02".to_string(),
                    },
                    NetCdfEntity {
                        id: 2,
                        name: "entity03".to_string(),
                    }
                ],
                time_coverage: TimeCoverage::Regular {
                    start: DateTime::new_utc(2000, 1, 1, 0, 0, 0).into(),
                    end: DateTime::new_utc(2003, 1, 1, 0, 0, 0).into(),
                    step: TimeStep {
                        granularity: TimeGranularity::Years,
                        step: 1
                    }
                },
                colorizer: Colorizer::LinearGradient {
                    breakpoints: vec![
                        (
                            0.0.try_into().expect("not nan"),
                            RgbaColor::new(68, 1, 84, 255),
                        )
                            .into(),
                        (
                            36.428_571_428_571_42.try_into().expect("not nan"),
                            RgbaColor::new(70, 50, 126, 255),
                        )
                            .into(),
                        (
                            72.857_142_857_142_85.try_into().expect("not nan"),
                            RgbaColor::new(54, 92, 141, 255),
                        )
                            .into(),
                        (
                            109.285_714_285_714_28.try_into().expect("not nan"),
                            RgbaColor::new(39, 127, 142, 255),
                        )
                            .into(),
                        (
                            109.285_714_285_714_28.try_into().expect("not nan"),
                            RgbaColor::new(31, 161, 135, 255),
                        )
                            .into(),
                        (
                            182.142_857_142_857_1.try_into().expect("not nan"),
                            RgbaColor::new(74, 193, 109, 255),
                        )
                            .into(),
                        (
                            218.571_428_571_428_53.try_into().expect("not nan"),
                            RgbaColor::new(160, 218, 57, 255),
                        )
                            .into(),
                        (
                            255.0.try_into().expect("not nan"),
                            RgbaColor::new(253, 231, 37, 255),
                        )
                            .into(),
                    ],
                    no_data_color: RgbaColor::new(0, 0, 0, 0),
                    over_color: RgbaColor::new(255, 255, 255, 255),
                    under_color: RgbaColor::new(0, 0, 0, 255)
                },
                creator_name: Some("Luise Quoß".to_string()),
                creator_email: Some("luise.quoss@idiv.de".to_string()),
                creator_institution: Some(
                    "German Centre for Integrative Biodiversity Research (iDiv)".to_string()
                ),
            }
        );
    }

    #[tokio::test(flavor = "multi_thread", worker_threads = 1)]
    async fn test_create_overviews() {
        hide_gdal_errors();

        let overview_folder = tempfile::tempdir().unwrap();

        create_overviews(
            test_data!("netcdf4d"),
            Path::new("dataset_m.nc"),
            overview_folder.path(),
            None,
            &NopTaskContext,
        )
        .unwrap();

        let dataset_folder = overview_folder.path().join("dataset_m.nc");

        assert!(dataset_folder.is_dir());

        assert!(dataset_folder.join("metadata.json").exists());

        for metric in ["metric_1", "metric_2"] {
            for entity in 0..3 {
                assert!(dataset_folder
                    .join(format!("{metric}/{entity}/2000-01-01T00:00:00.000Z.tiff"))
                    .exists());
                assert!(dataset_folder
                    .join(format!("{metric}/{entity}/2001-01-01T00:00:00.000Z.tiff"))
                    .exists());
                assert!(dataset_folder
                    .join(format!("{metric}/{entity}/2002-01-01T00:00:00.000Z.tiff"))
                    .exists());

                assert!(dataset_folder
                    .join(format!("{metric}/{entity}/loading_info.json"))
                    .exists());
            }
        }
    }

    #[tokio::test(flavor = "multi_thread", worker_threads = 1)]
    #[allow(clippy::too_many_lines)]
    async fn test_create_overviews_irregular() {
        hide_gdal_errors();

        let overview_folder = tempfile::tempdir().unwrap();

        create_overviews(
            test_data!("netcdf4d"),
            Path::new("dataset_irr_ts.nc"),
            overview_folder.path(),
            None,
            &NopTaskContext,
        )
        .unwrap();

        let dataset_folder = overview_folder.path().join("dataset_irr_ts.nc");

        assert!(dataset_folder.is_dir());

        assert!(dataset_folder.join("metadata.json").exists());

        for metric in ["metric_1", "metric_2"] {
            for entity in 0..3 {
                assert!(dataset_folder
                    .join(format!("{metric}/{entity}/1900-01-01T00:00:00.000Z.tiff"))
                    .exists());
                assert!(dataset_folder
                    .join(format!("{metric}/{entity}/2015-01-01T00:00:00.000Z.tiff"))
                    .exists());
                assert!(dataset_folder
                    .join(format!("{metric}/{entity}/2055-01-01T00:00:00.000Z.tiff"))
                    .exists());

                assert!(dataset_folder
                    .join(format!("{metric}/{entity}/loading_info.json"))
                    .exists());
            }
        }

        let sample_loading_info =
            std::fs::read_to_string(dataset_folder.join("metric_2/0/loading_info.json")).unwrap();
        assert_eq!(
            serde_json::from_str::<MetaDataDefinition>(&sample_loading_info).unwrap(),
            MetaDataDefinition::GdalMetaDataList(GdalMetaDataList {
                result_descriptor: RasterResultDescriptor {
                    data_type: RasterDataType::I16,
                    spatial_reference: SpatialReference::epsg_4326().into(),
                    time: None,
                    bbox: None,
                    resolution: Some(SpatialResolution::new_unchecked(1.0, 1.0)),
                    bands: RasterBandDescriptors::new_single_band(),
                },
                params: vec![
                    GdalLoadingInfoTemporalSlice {
                        time: TimeInterval::new(
                            DateTime::new_utc(1900, 1, 1, 0, 0, 0),
                            DateTime::new_utc(1900, 1, 1, 0, 0, 0)
                        )
                        .unwrap(),
                        params: Some(GdalDatasetParameters {
                            file_path: dataset_folder
                                .join("metric_2/0/1900-01-01T00:00:00.000Z.tiff"),
                            rasterband_channel: 1,
                            geo_transform: GdalDatasetGeoTransform {
                                origin_coordinate: (50., 55.).into(),
                                x_pixel_size: 1.,
                                y_pixel_size: -1.,
                            },
                            width: 5,
                            height: 5,
                            file_not_found_handling: FileNotFoundHandling::Error,
                            no_data_value: Some(-9999.0),
                            properties_mapping: None,
                            gdal_open_options: None,
                            gdal_config_options: None,
                            allow_alphaband_as_mask: true,
                            retry: None,
                        }),
                        cache_ttl: CacheTtlSeconds::default(),
                    },
                    GdalLoadingInfoTemporalSlice {
                        time: TimeInterval::new(
                            DateTime::new_utc(2015, 1, 1, 0, 0, 0),
                            DateTime::new_utc(2015, 1, 1, 0, 0, 0)
                        )
                        .unwrap(),
                        params: Some(GdalDatasetParameters {
                            file_path: dataset_folder
                                .join("metric_2/0/2015-01-01T00:00:00.000Z.tiff"),
                            rasterband_channel: 1,
                            geo_transform: GdalDatasetGeoTransform {
                                origin_coordinate: (50., 55.).into(),
                                x_pixel_size: 1.,
                                y_pixel_size: -1.,
                            },
                            width: 5,
                            height: 5,
                            file_not_found_handling: FileNotFoundHandling::Error,
                            no_data_value: Some(-9999.0),
                            properties_mapping: None,
                            gdal_open_options: None,
                            gdal_config_options: None,
                            allow_alphaband_as_mask: true,
                            retry: None,
                        }),
                        cache_ttl: CacheTtlSeconds::default(),
                    },
                    GdalLoadingInfoTemporalSlice {
                        time: TimeInterval::new(
                            DateTime::new_utc(2055, 1, 1, 0, 0, 0),
                            DateTime::new_utc(2055, 1, 1, 0, 0, 0)
                        )
                        .unwrap(),
                        params: Some(GdalDatasetParameters {
                            file_path: dataset_folder
                                .join("metric_2/0/2055-01-01T00:00:00.000Z.tiff"),
                            rasterband_channel: 1,
                            geo_transform: GdalDatasetGeoTransform {
                                origin_coordinate: (50., 55.).into(),
                                x_pixel_size: 1.,
                                y_pixel_size: -1.,
                            },
                            width: 5,
                            height: 5,
                            file_not_found_handling: FileNotFoundHandling::Error,
                            no_data_value: Some(-9999.0),
                            properties_mapping: None,
                            gdal_open_options: None,
                            gdal_config_options: None,
                            allow_alphaband_as_mask: true,
                            retry: None,
                        }),
                        cache_ttl: CacheTtlSeconds::default(),
                    }
                ],
            })
        );
    }

    #[tokio::test(flavor = "multi_thread", worker_threads = 1)]
    async fn test_remove_overviews() {
        fn is_empty(directory: &Path) -> bool {
            directory.read_dir().unwrap().next().is_none()
        }

        hide_gdal_errors();

        let overview_folder = tempfile::tempdir().unwrap();

        let dataset_path = Path::new("dataset_m.nc");

        create_overviews(
            test_data!("netcdf4d"),
            dataset_path,
            overview_folder.path(),
            None,
            &NopTaskContext,
        )
        .unwrap();

        assert!(!is_empty(overview_folder.path()));

        remove_overviews(dataset_path, overview_folder.path(), false).unwrap();

        assert!(is_empty(overview_folder.path()));
    }
}<|MERGE_RESOLUTION|>--- conflicted
+++ resolved
@@ -816,13 +816,8 @@
     };
     use geoengine_datatypes::{
         hashmap,
-<<<<<<< HEAD
         operations::image::{Colorizer, RgbaColor},
-        primitives::{DateTime, Measurement, SpatialResolution, TimeGranularity, TimeStep},
-=======
-        operations::image::{Colorizer, DefaultColors, RgbaColor},
         primitives::{DateTime, SpatialResolution, TimeGranularity, TimeStep},
->>>>>>> 6c154495
         raster::RasterDataType,
         spatial_reference::SpatialReference,
         test_data,
