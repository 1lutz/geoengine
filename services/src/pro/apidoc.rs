--- conflicted
+++ resolved
@@ -357,12 +357,9 @@
             ResourceId,
             Permission,
             AddRole,
-<<<<<<< HEAD
+            RoleDescription,
 
             CacheTtlSeconds
-=======
-            RoleDescription,
->>>>>>> 664a57cd
         ),
     ),
     modifiers(&SecurityAddon, &ApiDocInfo, &OpenApiServerInfo, &TransformSchemasWithTag),
