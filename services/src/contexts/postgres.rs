use super::migrations::{all_migrations, migrate_database, MigrationResult};
use super::{ExecutionContextImpl, Session, SimpleApplicationContext};
use crate::api::cli::{add_datasets_from_directory, add_providers_from_directory};
use crate::contexts::{ApplicationContext, QueryContextImpl, SessionId, SimpleSession};
use crate::contexts::{GeoEngineDb, SessionContext};
use crate::datasets::upload::{Volume, Volumes};
use crate::datasets::DatasetName;
use crate::error::{self, Error, Result};
use crate::layers::add_from_directory::{
    add_layer_collections_from_directory, add_layers_from_directory,
};
use crate::projects::{ProjectId, STRectangle};
use crate::tasks::{SimpleTaskManager, SimpleTaskManagerBackend, SimpleTaskManagerContext};
use crate::util::config;
use crate::util::config::get_config_element;
use async_trait::async_trait;
use bb8_postgres::{
    bb8::Pool,
    bb8::PooledConnection,
    tokio_postgres::{error::SqlState, tls::MakeTlsConnect, tls::TlsConnect, Config, Socket},
    PostgresConnectionManager,
};
use geoengine_datatypes::raster::TilingSpecification;
use geoengine_operators::engine::ChunkByteSize;
use geoengine_operators::util::create_rayon_thread_pool;
use log::info;
use rayon::ThreadPool;
use snafu::ensure;
use std::path::PathBuf;
use std::sync::Arc;

// TODO: distinguish user-facing errors from system-facing error messages

/// A context with references to Postgres backends of the database.
#[derive(Clone)]
pub struct PostgresContext<Tls>
where
    Tls: MakeTlsConnect<Socket> + Clone + Send + Sync + 'static,
    <Tls as MakeTlsConnect<Socket>>::Stream: Send + Sync,
    <Tls as MakeTlsConnect<Socket>>::TlsConnect: Send,
    <<Tls as MakeTlsConnect<Socket>>::TlsConnect as TlsConnect<Socket>>::Future: Send,
{
    default_session_id: SessionId,
    thread_pool: Arc<ThreadPool>,
    exe_ctx_tiling_spec: TilingSpecification,
    query_ctx_chunk_size: ChunkByteSize,
    task_manager: Arc<SimpleTaskManagerBackend>,
    pool: Pool<PostgresConnectionManager<Tls>>,
    volumes: Volumes,
}

enum DatabaseStatus {
    Unitialized,
    InitializedClearDatabase,
    InitializedKeepDatabase,
}

impl<Tls> PostgresContext<Tls>
where
    Tls: MakeTlsConnect<Socket> + Clone + Send + Sync + 'static,
    <Tls as MakeTlsConnect<Socket>>::Stream: Send + Sync,
    <Tls as MakeTlsConnect<Socket>>::TlsConnect: Send,
    <<Tls as MakeTlsConnect<Socket>>::TlsConnect as TlsConnect<Socket>>::Future: Send,
{
    pub async fn new_with_context_spec(
        config: Config,
        tls: Tls,
        exe_ctx_tiling_spec: TilingSpecification,
        query_ctx_chunk_size: ChunkByteSize,
    ) -> Result<Self> {
        let pg_mgr = PostgresConnectionManager::new(config, tls);

        let pool = Pool::builder().build(pg_mgr).await?;
        let created_schema = Self::create_database(pool.get().await?).await?;

        let session = if created_schema {
            let session = SimpleSession::default();
            Self::create_default_session(pool.get().await?, session.id()).await?;
            session
        } else {
            Self::load_default_session(pool.get().await?).await?
        };

        Ok(PostgresContext {
            default_session_id: session.id(),
            task_manager: Default::default(),
            thread_pool: create_rayon_thread_pool(0),
            exe_ctx_tiling_spec,
            query_ctx_chunk_size,
            pool,
            volumes: Default::default(),
        })
    }

    // TODO: check if the datasets exist already and don't output warnings when skipping them
    #[allow(clippy::too_many_arguments)]
    pub async fn new_with_data(
        config: Config,
        tls: Tls,
        dataset_defs_path: PathBuf,
        provider_defs_path: PathBuf,
        layer_defs_path: PathBuf,
        layer_collection_defs_path: PathBuf,
        exe_ctx_tiling_spec: TilingSpecification,
        query_ctx_chunk_size: ChunkByteSize,
    ) -> Result<Self> {
        let pg_mgr = PostgresConnectionManager::new(config, tls);

        let pool = Pool::builder().build(pg_mgr).await?;
        let created_schema = Self::create_database(pool.get().await?).await?;

        let session = if created_schema {
            let session = SimpleSession::default();
            Self::create_default_session(pool.get().await?, session.id()).await?;
            session
        } else {
            Self::load_default_session(pool.get().await?).await?
        };

        let app_ctx = PostgresContext {
            default_session_id: session.id(),
            task_manager: Default::default(),
            thread_pool: create_rayon_thread_pool(0),
            exe_ctx_tiling_spec,
            query_ctx_chunk_size,
            pool,
            volumes: Default::default(),
        };

        if created_schema {
            info!("Populating database with initial data...");

            let ctx = app_ctx.session_context(session);

            let mut db = ctx.db();
            add_layers_from_directory(&mut db, layer_defs_path).await;
            add_layer_collections_from_directory(&mut db, layer_collection_defs_path).await;

            add_datasets_from_directory(&mut db, dataset_defs_path).await;

            add_providers_from_directory(&mut db, provider_defs_path).await;
        }

        Ok(app_ctx)
    }

    async fn check_schema_status(
        conn: &PooledConnection<'_, PostgresConnectionManager<Tls>>,
    ) -> Result<DatabaseStatus> {
        let stmt = match conn
            .prepare("SELECT clear_database_on_start from geoengine;")
            .await
        {
            Ok(stmt) => stmt,
            Err(e) => {
                if let Some(code) = e.code() {
                    if *code == SqlState::UNDEFINED_TABLE {
                        info!("Initializing schema.");
                        return Ok(DatabaseStatus::Unitialized);
                    }
                }
                return Err(error::Error::TokioPostgres { source: e });
            }
        };

        let row = conn.query_one(&stmt, &[]).await?;

        if row.get(0) {
            Ok(DatabaseStatus::InitializedClearDatabase)
        } else {
            Ok(DatabaseStatus::InitializedKeepDatabase)
        }
    }

    /// Clears the database if the Settings demand and the database properties allows it.
    pub(crate) async fn maybe_clear_database(
        conn: &PooledConnection<'_, PostgresConnectionManager<Tls>>,
    ) -> Result<()> {
        let postgres_config = get_config_element::<crate::util::config::Postgres>()?;
        let database_status = Self::check_schema_status(conn).await?;
        let schema_name = postgres_config.schema;

        match database_status {
            DatabaseStatus::InitializedClearDatabase
                if postgres_config.clear_database_on_start && schema_name != "pg_temp" =>
            {
                info!("Clearing schema {}.", schema_name);
                conn.batch_execute(&format!("DROP SCHEMA {schema_name} CASCADE;"))
                    .await?;
            }
            DatabaseStatus::InitializedKeepDatabase if postgres_config.clear_database_on_start => {
                return Err(Error::ClearDatabaseOnStartupNotAllowed)
            }
            DatabaseStatus::InitializedClearDatabase
            | DatabaseStatus::InitializedKeepDatabase
            | DatabaseStatus::Unitialized => (),
        };

        Ok(())
    }

    /// Creates the database schema. Returns true if the schema was created, false if it already existed.
    pub(crate) async fn create_database(
        mut conn: PooledConnection<'_, PostgresConnectionManager<Tls>>,
    ) -> Result<bool> {
        Self::maybe_clear_database(&conn).await?;

        let migration = migrate_database(&mut conn, &all_migrations()).await?;

        Ok(migration == MigrationResult::CreatedDatabase)
    }

    async fn create_default_session(
        conn: PooledConnection<'_, PostgresConnectionManager<Tls>>,
        session_id: SessionId,
    ) -> Result<()> {
        let stmt = conn
            .prepare("INSERT INTO sessions (id, project_id, view) VALUES ($1, NULL ,NULL);")
            .await?;

        conn.execute(&stmt, &[&session_id]).await?;

        Ok(())
    }
    async fn load_default_session(
        conn: PooledConnection<'_, PostgresConnectionManager<Tls>>,
    ) -> Result<SimpleSession> {
        let stmt = conn
            .prepare("SELECT id, project_id, view FROM sessions LIMIT 1;")
            .await?;

        let row = conn.query_one(&stmt, &[]).await?;

        Ok(SimpleSession::new(row.get(0), row.get(1), row.get(2)))
    }
}

#[async_trait]
impl<Tls> SimpleApplicationContext for PostgresContext<Tls>
where
    Tls: MakeTlsConnect<Socket> + Clone + Send + Sync + 'static,
    <Tls as MakeTlsConnect<Socket>>::Stream: Send + Sync,
    <Tls as MakeTlsConnect<Socket>>::TlsConnect: Send,
    <<Tls as MakeTlsConnect<Socket>>::TlsConnect as TlsConnect<Socket>>::Future: Send,
{
    async fn default_session_id(&self) -> SessionId {
        self.default_session_id
    }

    async fn default_session(&self) -> Result<SimpleSession> {
        Self::load_default_session(self.pool.get().await?).await
    }

    async fn update_default_session_project(&self, project: ProjectId) -> Result<()> {
        let conn = self.pool.get().await?;

        let stmt = conn
            .prepare("UPDATE sessions SET project_id = $1 WHERE id = $2;")
            .await?;

        conn.execute(&stmt, &[&project, &self.default_session_id])
            .await?;

        Ok(())
    }

    async fn update_default_session_view(&self, view: STRectangle) -> Result<()> {
        let conn = self.pool.get().await?;

        let stmt = conn
            .prepare("UPDATE sessions SET view = $1 WHERE id = $2;")
            .await?;

        conn.execute(&stmt, &[&view, &self.default_session_id])
            .await?;

        Ok(())
    }

    async fn default_session_context(&self) -> Result<Self::SessionContext> {
        Ok(self.session_context(self.session_by_id(self.default_session_id).await?))
    }
}

#[async_trait]
impl<Tls> ApplicationContext for PostgresContext<Tls>
where
    Tls: MakeTlsConnect<Socket> + Clone + Send + Sync + 'static,
    <Tls as MakeTlsConnect<Socket>>::Stream: Send + Sync,
    <Tls as MakeTlsConnect<Socket>>::TlsConnect: Send,
    <<Tls as MakeTlsConnect<Socket>>::TlsConnect as TlsConnect<Socket>>::Future: Send,
{
    type SessionContext = PostgresSessionContext<Tls>;
    type Session = SimpleSession;

    fn session_context(&self, session: Self::Session) -> Self::SessionContext {
        PostgresSessionContext {
            session,
            context: self.clone(),
        }
    }

    async fn session_by_id(&self, session_id: SessionId) -> Result<Self::Session> {
        let mut conn = self.pool.get().await?;

        let tx = conn.build_transaction().start().await?;

        let stmt = tx
            .prepare(
                "
            SELECT           
                project_id,
                view
            FROM sessions
            WHERE id = $1;",
            )
            .await?;

        let row = tx
            .query_one(&stmt, &[&session_id])
            .await
            .map_err(|_error| error::Error::InvalidSession)?;

        Ok(SimpleSession::new(session_id, row.get(0), row.get(1)))
    }
}

#[derive(Clone)]
pub struct PostgresSessionContext<Tls>
where
    Tls: MakeTlsConnect<Socket> + Clone + Send + Sync + 'static,
    <Tls as MakeTlsConnect<Socket>>::Stream: Send + Sync,
    <Tls as MakeTlsConnect<Socket>>::TlsConnect: Send,
    <<Tls as MakeTlsConnect<Socket>>::TlsConnect as TlsConnect<Socket>>::Future: Send,
{
    session: SimpleSession,
    context: PostgresContext<Tls>,
}

#[async_trait]
impl<Tls> SessionContext for PostgresSessionContext<Tls>
where
    Tls: MakeTlsConnect<Socket> + Clone + Send + Sync + 'static,
    <Tls as MakeTlsConnect<Socket>>::Stream: Send + Sync,
    <Tls as MakeTlsConnect<Socket>>::TlsConnect: Send,
    <<Tls as MakeTlsConnect<Socket>>::TlsConnect as TlsConnect<Socket>>::Future: Send,
{
    type Session = SimpleSession;
    type GeoEngineDB = PostgresDb<Tls>;

    type TaskContext = SimpleTaskManagerContext;
    type TaskManager = SimpleTaskManager; // this does not persist across restarts
    type QueryContext = QueryContextImpl;
    type ExecutionContext = ExecutionContextImpl<Self::GeoEngineDB>;

    fn db(&self) -> Self::GeoEngineDB {
        PostgresDb::new(self.context.pool.clone())
    }

    fn tasks(&self) -> Self::TaskManager {
        SimpleTaskManager::new(self.context.task_manager.clone())
    }

    fn query_context(&self) -> Result<Self::QueryContext> {
        Ok(QueryContextImpl::new(
            self.context.query_ctx_chunk_size,
            self.context.thread_pool.clone(),
        ))
    }

    fn execution_context(&self) -> Result<Self::ExecutionContext> {
        Ok(ExecutionContextImpl::<PostgresDb<Tls>>::new(
            self.db(),
            self.context.thread_pool.clone(),
            self.context.exe_ctx_tiling_spec,
        ))
    }

    fn volumes(&self) -> Result<Vec<Volume>> {
        Ok(self.context.volumes.volumes.clone())
    }

    fn session(&self) -> &Self::Session {
        &self.session
    }
}

pub struct PostgresDb<Tls>
where
    Tls: MakeTlsConnect<Socket> + Clone + Send + Sync + 'static,
    <Tls as MakeTlsConnect<Socket>>::Stream: Send + Sync,
    <Tls as MakeTlsConnect<Socket>>::TlsConnect: Send,
    <<Tls as MakeTlsConnect<Socket>>::TlsConnect as TlsConnect<Socket>>::Future: Send,
{
    pub(crate) conn_pool: Pool<PostgresConnectionManager<Tls>>,
}

impl<Tls> PostgresDb<Tls>
where
    Tls: MakeTlsConnect<Socket> + Clone + Send + Sync + 'static,
    <Tls as MakeTlsConnect<Socket>>::Stream: Send + Sync,
    <Tls as MakeTlsConnect<Socket>>::TlsConnect: Send,
    <<Tls as MakeTlsConnect<Socket>>::TlsConnect as TlsConnect<Socket>>::Future: Send,
{
    pub fn new(conn_pool: Pool<PostgresConnectionManager<Tls>>) -> Self {
        Self { conn_pool }
    }

    /// Check whether the namespace of the given dataset is allowed for insertion
    pub(crate) fn check_namespace(id: &DatasetName) -> Result<()> {
        // due to a lack of users, etc., we only allow one namespace for now
        if id.namespace.is_none() {
            Ok(())
        } else {
            Err(Error::InvalidDatasetIdNamespace)
        }
    }
}

impl<Tls> GeoEngineDb for PostgresDb<Tls>
where
    Tls: MakeTlsConnect<Socket> + Clone + Send + Sync + 'static,
    <Tls as MakeTlsConnect<Socket>>::Stream: Send + Sync,
    <Tls as MakeTlsConnect<Socket>>::TlsConnect: Send,
    <<Tls as MakeTlsConnect<Socket>>::TlsConnect as TlsConnect<Socket>>::Future: Send,
{
}

impl TryFrom<config::Postgres> for Config {
    type Error = Error;

    fn try_from(db_config: config::Postgres) -> Result<Self> {
        ensure!(
            db_config.schema != "public",
            crate::error::InvalidDatabaseSchema
        );

        let mut pg_config = Config::new();
        pg_config
            .user(&db_config.user)
            .password(&db_config.password)
            .host(&db_config.host)
            .dbname(&db_config.database)
            .port(db_config.port)
            // fix schema by providing `search_path` option
            .options(&format!("-c search_path={}", db_config.schema));
        Ok(pg_config)
    }
}

#[cfg(test)]
mod tests {
    use super::*;
    use crate::datasets::external::aruna::ArunaDataProviderDefinition;
    use crate::datasets::external::gbif::GbifDataProviderDefinition;
    use crate::datasets::external::gfbio_abcd::GfbioAbcdDataProviderDefinition;
    use crate::datasets::external::gfbio_collections::GfbioCollectionsDataProviderDefinition;
    use crate::datasets::external::netcdfcf::{
        EbvPortalDataProviderDefinition, NetCdfCfDataProviderDefinition,
    };
    use crate::datasets::external::pangaea::PangaeaDataProviderDefinition;
    use crate::datasets::listing::{DatasetListOptions, DatasetListing, ProvenanceOutput};
    use crate::datasets::listing::{DatasetProvider, Provenance};
    use crate::datasets::storage::{DatasetStore, MetaDataDefinition};
    use crate::datasets::upload::{FileId, UploadId};
    use crate::datasets::upload::{FileUpload, Upload, UploadDb};
    use crate::datasets::{AddDataset, DatasetIdAndName};
    use crate::ge_context;
    use crate::layers::add_from_directory::UNSORTED_COLLECTION_ID;
    use crate::layers::external::TypedDataProviderDefinition;
    use crate::layers::layer::{
        AddLayer, AddLayerCollection, CollectionItem, LayerCollection, LayerCollectionListOptions,
        LayerCollectionListing, LayerListing, Property, ProviderLayerCollectionId, ProviderLayerId,
    };
    use crate::layers::listing::{LayerCollectionId, LayerCollectionProvider};
    use crate::layers::storage::{
        LayerDb, LayerProviderDb, LayerProviderListing, LayerProviderListingOptions,
        INTERNAL_PROVIDER_ID,
    };
    use crate::projects::{
        ColorParam, CreateProject, DerivedColor, DerivedNumber, LayerUpdate, LineSymbology,
        LoadVersion, NumberParam, OrderBy, Plot, PlotUpdate, PointSymbology, PolygonSymbology,
        ProjectDb, ProjectId, ProjectLayer, ProjectListOptions, ProjectListing, RasterSymbology,
        STRectangle, StrokeParam, Symbology, TextSymbology, UpdateProject,
    };
    use crate::util::postgres::{assert_sql_type, DatabaseConnectionConfig};
    use crate::util::tests::register_ndvi_workflow_helper;
    use crate::workflows::registry::WorkflowRegistry;
    use crate::workflows::workflow::Workflow;
    use bb8_postgres::tokio_postgres::NoTls;
    use futures::join;
    use geoengine_datatypes::collections::VectorDataType;
    use geoengine_datatypes::dataset::{DataProviderId, LayerId};
<<<<<<< HEAD
    use geoengine_datatypes::operations::image::{
        Breakpoint, Colorizer, DefaultColors, RasterColorizer, RgbaColor,
    };
=======
    use geoengine_datatypes::operations::image::{Breakpoint, Colorizer, RgbaColor};
>>>>>>> b44c6aea
    use geoengine_datatypes::primitives::{
        BoundingBox2D, ClassificationMeasurement, ColumnSelection, ContinuousMeasurement,
        Coordinate2D, DateTimeParseFormat, FeatureDataType, MultiLineString, MultiPoint,
        MultiPolygon, NoGeometry, RasterQueryRectangle, SpatialPartition2D, SpatialResolution,
        TimeGranularity, TimeInstance, TimeInterval, TimeStep, TypedGeometry, VectorQueryRectangle,
    };
    use geoengine_datatypes::primitives::{CacheTtlSeconds, Measurement};
    use geoengine_datatypes::raster::{
        RasterDataType, RasterPropertiesEntryType, RasterPropertiesKey,
    };
    use geoengine_datatypes::spatial_reference::{SpatialReference, SpatialReferenceOption};
    use geoengine_datatypes::test_data;
    use geoengine_datatypes::util::{NotNanF64, StringPair};
    use geoengine_operators::engine::{
        MetaData, MetaDataProvider, MultipleRasterOrSingleVectorSource, PlotOperator,
        PlotResultDescriptor, RasterBandDescriptor, RasterBandDescriptors, RasterResultDescriptor,
        StaticMetaData, TypedOperator, TypedResultDescriptor, VectorColumnInfo, VectorOperator,
        VectorResultDescriptor,
    };
    use geoengine_operators::mock::{
        MockDatasetDataSourceLoadingInfo, MockPointSource, MockPointSourceParams,
    };
    use geoengine_operators::plot::{Statistics, StatisticsParams};
    use geoengine_operators::source::{
        CsvHeader, FileNotFoundHandling, FormatSpecifics, GdalDatasetGeoTransform,
        GdalDatasetParameters, GdalLoadingInfo, GdalLoadingInfoTemporalSlice, GdalMetaDataList,
        GdalMetaDataRegular, GdalMetaDataStatic, GdalMetadataMapping, GdalMetadataNetCdfCf,
        GdalRetryOptions, GdalSourceTimePlaceholder, OgrSourceColumnSpec, OgrSourceDataset,
        OgrSourceDatasetTimeType, OgrSourceDurationSpec, OgrSourceErrorSpec, OgrSourceTimeFormat,
        TimeReference, UnixTimeStampType,
    };
    use geoengine_operators::util::input::MultiRasterOrVectorOperator::Raster;
    use ordered_float::NotNan;
    use serde_json::json;
    use std::marker::PhantomData;
    use std::str::FromStr;
    use tokio_postgres::config::Host;

    #[ge_context::test]
    async fn test(app_ctx: PostgresContext<NoTls>) {
        let session = app_ctx.default_session().await.unwrap();

        create_projects(&app_ctx, &session).await;

        let projects = list_projects(&app_ctx, &session).await;

        let project_id = projects[0].id;

        update_projects(&app_ctx, &session, project_id).await;

        delete_project(&app_ctx, &session, project_id).await;
    }

    async fn delete_project(
        app_ctx: &PostgresContext<NoTls>,
        session: &SimpleSession,
        project_id: ProjectId,
    ) {
        let db = app_ctx.session_context(session.clone()).db();

        db.delete_project(project_id).await.unwrap();

        assert!(db.load_project(project_id).await.is_err());
    }

    #[allow(clippy::too_many_lines)]
    async fn update_projects(
        app_ctx: &PostgresContext<NoTls>,
        session: &SimpleSession,
        project_id: ProjectId,
    ) {
        let db = app_ctx.session_context(session.clone()).db();

        let project = db
            .load_project_version(project_id, LoadVersion::Latest)
            .await
            .unwrap();

        let layer_workflow_id = db
            .register_workflow(Workflow {
                operator: TypedOperator::Vector(
                    MockPointSource {
                        params: MockPointSourceParams {
                            points: vec![Coordinate2D::new(1., 2.); 3],
                        },
                    }
                    .boxed(),
                ),
            })
            .await
            .unwrap();

        assert!(db.load_workflow(&layer_workflow_id).await.is_ok());

        let plot_workflow_id = db
            .register_workflow(Workflow {
                operator: Statistics {
                    params: StatisticsParams {
                        column_names: vec![],
                    },
                    sources: MultipleRasterOrSingleVectorSource {
                        source: Raster(vec![]),
                    },
                }
                .boxed()
                .into(),
            })
            .await
            .unwrap();

        assert!(db.load_workflow(&plot_workflow_id).await.is_ok());

        // add a plot
        let update = UpdateProject {
            id: project.id,
            name: Some("Test9 Updated".into()),
            description: None,
            layers: Some(vec![LayerUpdate::UpdateOrInsert(ProjectLayer {
                workflow: layer_workflow_id,
                name: "TestLayer".into(),
                symbology: PointSymbology::default().into(),
                visibility: Default::default(),
            })]),
            plots: Some(vec![PlotUpdate::UpdateOrInsert(Plot {
                workflow: plot_workflow_id,
                name: "Test Plot".into(),
            })]),
            bounds: None,
            time_step: None,
        };
        db.update_project(update).await.unwrap();

        let versions = db.list_project_versions(project_id).await.unwrap();
        assert_eq!(versions.len(), 2);

        // add second plot
        let update = UpdateProject {
            id: project.id,
            name: Some("Test9 Updated".into()),
            description: None,
            layers: Some(vec![LayerUpdate::UpdateOrInsert(ProjectLayer {
                workflow: layer_workflow_id,
                name: "TestLayer".into(),
                symbology: PointSymbology::default().into(),
                visibility: Default::default(),
            })]),
            plots: Some(vec![
                PlotUpdate::UpdateOrInsert(Plot {
                    workflow: plot_workflow_id,
                    name: "Test Plot".into(),
                }),
                PlotUpdate::UpdateOrInsert(Plot {
                    workflow: plot_workflow_id,
                    name: "Test Plot".into(),
                }),
            ]),
            bounds: None,
            time_step: None,
        };
        db.update_project(update).await.unwrap();

        let versions = db.list_project_versions(project_id).await.unwrap();
        assert_eq!(versions.len(), 3);

        // delete plots
        let update = UpdateProject {
            id: project.id,
            name: None,
            description: None,
            layers: None,
            plots: Some(vec![]),
            bounds: None,
            time_step: None,
        };
        db.update_project(update).await.unwrap();

        let versions = db.list_project_versions(project_id).await.unwrap();
        assert_eq!(versions.len(), 4);
    }

    async fn list_projects(
        app_ctx: &PostgresContext<NoTls>,
        session: &SimpleSession,
    ) -> Vec<ProjectListing> {
        let options = ProjectListOptions {
            order: OrderBy::NameDesc,
            offset: 0,
            limit: 2,
        };

        let db = app_ctx.session_context(session.clone()).db();

        let projects = db.list_projects(options).await.unwrap();

        assert_eq!(projects.len(), 2);
        assert_eq!(projects[0].name, "Test9");
        assert_eq!(projects[1].name, "Test8");
        projects
    }

    async fn create_projects(app_ctx: &PostgresContext<NoTls>, session: &SimpleSession) {
        let db = app_ctx.session_context(session.clone()).db();

        for i in 0..10 {
            let create = CreateProject {
                name: format!("Test{i}"),
                description: format!("Test{}", 10 - i),
                bounds: STRectangle::new(
                    SpatialReferenceOption::Unreferenced,
                    0.,
                    0.,
                    1.,
                    1.,
                    0,
                    1,
                )
                .unwrap(),
                time_step: None,
            };
            db.create_project(create).await.unwrap();
        }
    }

    #[ge_context::test]
    async fn it_persists_workflows(app_ctx: PostgresContext<NoTls>) {
        let workflow = Workflow {
            operator: TypedOperator::Vector(
                MockPointSource {
                    params: MockPointSourceParams {
                        points: vec![Coordinate2D::new(1., 2.); 3],
                    },
                }
                .boxed(),
            ),
        };

        let session = app_ctx.default_session().await.unwrap();
        let ctx = app_ctx.session_context(session);

        let db = ctx.db();
        let id = db.register_workflow(workflow).await.unwrap();

        drop(ctx);

        let workflow = db.load_workflow(&id).await.unwrap();

        let json = serde_json::to_string(&workflow).unwrap();
        assert_eq!(
            json,
            r#"{"type":"Vector","operator":{"type":"MockPointSource","params":{"points":[{"x":1.0,"y":2.0},{"x":1.0,"y":2.0},{"x":1.0,"y":2.0}]}}}"#
        );
    }

    #[allow(clippy::too_many_lines)]
    #[ge_context::test]
    async fn it_persists_datasets(app_ctx: PostgresContext<NoTls>) {
        let loading_info = OgrSourceDataset {
            file_name: PathBuf::from("test.csv"),
            layer_name: "test.csv".to_owned(),
            data_type: Some(VectorDataType::MultiPoint),
            time: OgrSourceDatasetTimeType::Start {
                start_field: "start".to_owned(),
                start_format: OgrSourceTimeFormat::Auto,
                duration: OgrSourceDurationSpec::Zero,
            },
            default_geometry: None,
            columns: Some(OgrSourceColumnSpec {
                format_specifics: Some(FormatSpecifics::Csv {
                    header: CsvHeader::Auto,
                }),
                x: "x".to_owned(),
                y: None,
                int: vec![],
                float: vec![],
                text: vec![],
                bool: vec![],
                datetime: vec![],
                rename: None,
            }),
            force_ogr_time_filter: false,
            force_ogr_spatial_filter: false,
            on_error: OgrSourceErrorSpec::Ignore,
            sql_query: None,
            attribute_query: None,
            cache_ttl: CacheTtlSeconds::default(),
        };

        let meta_data = MetaDataDefinition::OgrMetaData(StaticMetaData::<
            OgrSourceDataset,
            VectorResultDescriptor,
            VectorQueryRectangle,
        > {
            loading_info: loading_info.clone(),
            result_descriptor: VectorResultDescriptor {
                data_type: VectorDataType::MultiPoint,
                spatial_reference: SpatialReference::epsg_4326().into(),
                columns: [(
                    "foo".to_owned(),
                    VectorColumnInfo {
                        data_type: FeatureDataType::Float,
                        measurement: Measurement::Unitless,
                    },
                )]
                .into_iter()
                .collect(),
                time: None,
                bbox: None,
            },
            phantom: Default::default(),
        });

        let session = app_ctx.default_session().await.unwrap();

        let dataset_name = DatasetName::new(None, "my_dataset");

        let db = app_ctx.session_context(session.clone()).db();
        let wrap = db.wrap_meta_data(meta_data);
        let DatasetIdAndName {
            id: dataset_id,
            name: dataset_name,
        } = db
            .add_dataset(
                AddDataset {
                    name: Some(dataset_name.clone()),
                    display_name: "Ogr Test".to_owned(),
                    description: "desc".to_owned(),
                    source_operator: "OgrSource".to_owned(),
                    symbology: None,
                    provenance: Some(vec![Provenance {
                        citation: "citation".to_owned(),
                        license: "license".to_owned(),
                        uri: "uri".to_owned(),
                    }]),
                },
                wrap,
            )
            .await
            .unwrap();

        let datasets = db
            .list_datasets(DatasetListOptions {
                filter: None,
                order: crate::datasets::listing::OrderBy::NameAsc,
                offset: 0,
                limit: 10,
            })
            .await
            .unwrap();

        assert_eq!(datasets.len(), 1);

        assert_eq!(
            datasets[0],
            DatasetListing {
                id: dataset_id,
                name: dataset_name,
                display_name: "Ogr Test".to_owned(),
                description: "desc".to_owned(),
                source_operator: "OgrSource".to_owned(),
                symbology: None,
                tags: vec![],
                result_descriptor: TypedResultDescriptor::Vector(VectorResultDescriptor {
                    data_type: VectorDataType::MultiPoint,
                    spatial_reference: SpatialReference::epsg_4326().into(),
                    columns: [(
                        "foo".to_owned(),
                        VectorColumnInfo {
                            data_type: FeatureDataType::Float,
                            measurement: Measurement::Unitless
                        }
                    )]
                    .into_iter()
                    .collect(),
                    time: None,
                    bbox: None,
                })
            },
        );

        let provenance = db.load_provenance(&dataset_id).await.unwrap();

        assert_eq!(
            provenance,
            ProvenanceOutput {
                data: dataset_id.into(),
                provenance: Some(vec![Provenance {
                    citation: "citation".to_owned(),
                    license: "license".to_owned(),
                    uri: "uri".to_owned(),
                }])
            }
        );

        let meta_data: Box<dyn MetaData<OgrSourceDataset, _, _>> =
            db.meta_data(&dataset_id.into()).await.unwrap();

        assert_eq!(
            meta_data
                .loading_info(VectorQueryRectangle {
                    spatial_bounds: BoundingBox2D::new_unchecked(
                        (-180., -90.).into(),
                        (180., 90.).into()
                    ),
                    time_interval: TimeInterval::default(),
                    spatial_resolution: SpatialResolution::zero_point_one(),
                    attributes: ColumnSelection::all()
                })
                .await
                .unwrap(),
            loading_info
        );
    }

    #[ge_context::test]
    async fn it_persists_uploads(app_ctx: PostgresContext<NoTls>) {
        let id = UploadId::from_str("2de18cd8-4a38-4111-a445-e3734bc18a80").unwrap();
        let input = Upload {
            id,
            files: vec![FileUpload {
                id: FileId::from_str("e80afab0-831d-4d40-95d6-1e4dfd277e72").unwrap(),
                name: "test.csv".to_owned(),
                byte_size: 1337,
            }],
        };

        let session = app_ctx.default_session().await.unwrap();

        let db = app_ctx.session_context(session.clone()).db();

        db.create_upload(input.clone()).await.unwrap();

        let upload = db.load_upload(id).await.unwrap();

        assert_eq!(upload, input);
    }

    #[allow(clippy::too_many_lines)]
    #[ge_context::test]
    async fn it_persists_layer_providers(app_ctx: PostgresContext<NoTls>) {
        let db = app_ctx.default_session_context().await.unwrap().db();

        let provider = NetCdfCfDataProviderDefinition {
            name: "netcdfcf".to_string(),
            path: test_data!("netcdf4d/").into(),
            overviews: test_data!("netcdf4d/overviews/").into(),
            cache_ttl: CacheTtlSeconds::new(0),
        };

        let provider_id = db.add_layer_provider(provider.into()).await.unwrap();

        let providers = db
            .list_layer_providers(LayerProviderListingOptions {
                offset: 0,
                limit: 10,
            })
            .await
            .unwrap();

        assert_eq!(providers.len(), 1);

        assert_eq!(
            providers[0],
            LayerProviderListing {
                id: provider_id,
                name: "netcdfcf".to_owned(),
                description: "NetCdfCfProviderDefinition".to_owned(),
            }
        );

        let provider = db.load_layer_provider(provider_id).await.unwrap();

        let datasets = provider
            .load_layer_collection(
                &provider.get_root_layer_collection_id().await.unwrap(),
                LayerCollectionListOptions {
                    offset: 0,
                    limit: 10,
                },
            )
            .await
            .unwrap();

        assert_eq!(datasets.items.len(), 3);
    }

    #[allow(clippy::too_many_lines)]
    #[ge_context::test]
    async fn it_loads_all_meta_data_types(app_ctx: PostgresContext<NoTls>) {
        let session = app_ctx.default_session().await.unwrap();

        let db = app_ctx.session_context(session.clone()).db();

        let vector_descriptor = VectorResultDescriptor {
            data_type: VectorDataType::Data,
            spatial_reference: SpatialReferenceOption::Unreferenced,
            columns: Default::default(),
            time: None,
            bbox: None,
        };

        let raster_descriptor = RasterResultDescriptor {
            data_type: RasterDataType::U8,
            spatial_reference: SpatialReferenceOption::Unreferenced,
            time: None,
            bbox: None,
            resolution: None,
            bands: RasterBandDescriptors::new_single_band(),
        };

        let vector_ds = AddDataset {
            name: None,
            display_name: "OgrDataset".to_string(),
            description: "My Ogr dataset".to_string(),
            source_operator: "OgrSource".to_string(),
            symbology: None,
            provenance: None,
        };

        let raster_ds = AddDataset {
            name: None,
            display_name: "GdalDataset".to_string(),
            description: "My Gdal dataset".to_string(),
            source_operator: "GdalSource".to_string(),
            symbology: None,
            provenance: None,
        };

        let gdal_params = GdalDatasetParameters {
            file_path: Default::default(),
            rasterband_channel: 0,
            geo_transform: GdalDatasetGeoTransform {
                origin_coordinate: Default::default(),
                x_pixel_size: 0.0,
                y_pixel_size: 0.0,
            },
            width: 0,
            height: 0,
            file_not_found_handling: FileNotFoundHandling::NoData,
            no_data_value: None,
            properties_mapping: None,
            gdal_open_options: None,
            gdal_config_options: None,
            allow_alphaband_as_mask: false,
            retry: None,
        };

        let meta = StaticMetaData {
            loading_info: OgrSourceDataset {
                file_name: Default::default(),
                layer_name: String::new(),
                data_type: None,
                time: Default::default(),
                default_geometry: None,
                columns: None,
                force_ogr_time_filter: false,
                force_ogr_spatial_filter: false,
                on_error: OgrSourceErrorSpec::Ignore,
                sql_query: None,
                attribute_query: None,
                cache_ttl: CacheTtlSeconds::default(),
            },
            result_descriptor: vector_descriptor.clone(),
            phantom: Default::default(),
        };

        let meta = db.wrap_meta_data(MetaDataDefinition::OgrMetaData(meta));

        let id = db.add_dataset(vector_ds, meta).await.unwrap().id;

        let meta: geoengine_operators::util::Result<
            Box<dyn MetaData<OgrSourceDataset, VectorResultDescriptor, VectorQueryRectangle>>,
        > = db.meta_data(&id.into()).await;

        assert!(meta.is_ok());

        let meta = GdalMetaDataRegular {
            result_descriptor: raster_descriptor.clone(),
            params: gdal_params.clone(),
            time_placeholders: Default::default(),
            data_time: Default::default(),
            step: TimeStep {
                granularity: TimeGranularity::Millis,
                step: 0,
            },
            cache_ttl: CacheTtlSeconds::default(),
        };

        let meta = db.wrap_meta_data(MetaDataDefinition::GdalMetaDataRegular(meta));

        let id = db.add_dataset(raster_ds.clone(), meta).await.unwrap().id;

        let meta: geoengine_operators::util::Result<
            Box<dyn MetaData<GdalLoadingInfo, RasterResultDescriptor, RasterQueryRectangle>>,
        > = db.meta_data(&id.into()).await;

        assert!(meta.is_ok());

        let meta = GdalMetaDataStatic {
            time: None,
            params: gdal_params.clone(),
            result_descriptor: raster_descriptor.clone(),
            cache_ttl: CacheTtlSeconds::default(),
        };

        let meta = db.wrap_meta_data(MetaDataDefinition::GdalStatic(meta));

        let id = db.add_dataset(raster_ds.clone(), meta).await.unwrap().id;

        let meta: geoengine_operators::util::Result<
            Box<dyn MetaData<GdalLoadingInfo, RasterResultDescriptor, RasterQueryRectangle>>,
        > = db.meta_data(&id.into()).await;

        assert!(meta.is_ok());

        let meta = GdalMetaDataList {
            result_descriptor: raster_descriptor.clone(),
            params: vec![],
        };

        let meta = db.wrap_meta_data(MetaDataDefinition::GdalMetaDataList(meta));

        let id = db.add_dataset(raster_ds.clone(), meta).await.unwrap().id;

        let meta: geoengine_operators::util::Result<
            Box<dyn MetaData<GdalLoadingInfo, RasterResultDescriptor, RasterQueryRectangle>>,
        > = db.meta_data(&id.into()).await;

        assert!(meta.is_ok());

        let meta = GdalMetadataNetCdfCf {
            result_descriptor: raster_descriptor.clone(),
            params: gdal_params.clone(),
            start: TimeInstance::MIN,
            end: TimeInstance::MAX,
            step: TimeStep {
                granularity: TimeGranularity::Millis,
                step: 0,
            },
            band_offset: 0,
            cache_ttl: CacheTtlSeconds::default(),
        };

        let meta = db.wrap_meta_data(MetaDataDefinition::GdalMetadataNetCdfCf(meta));

        let id = db.add_dataset(raster_ds.clone(), meta).await.unwrap().id;

        let meta: geoengine_operators::util::Result<
            Box<dyn MetaData<GdalLoadingInfo, RasterResultDescriptor, RasterQueryRectangle>>,
        > = db.meta_data(&id.into()).await;

        assert!(meta.is_ok());
    }

    #[allow(clippy::too_many_lines)]
    #[ge_context::test]
    async fn it_collects_layers(app_ctx: PostgresContext<NoTls>) {
        let session = app_ctx.default_session().await.unwrap();

        let layer_db = app_ctx.session_context(session).db();

        let workflow = Workflow {
            operator: TypedOperator::Vector(
                MockPointSource {
                    params: MockPointSourceParams {
                        points: vec![Coordinate2D::new(1., 2.); 3],
                    },
                }
                .boxed(),
            ),
        };

        let root_collection_id = layer_db.get_root_layer_collection_id().await.unwrap();

        let layer1 = layer_db
            .add_layer(
                AddLayer {
                    name: "Layer1".to_string(),
                    description: "Layer 1".to_string(),
                    symbology: None,
                    workflow: workflow.clone(),
                    metadata: [("meta".to_string(), "datum".to_string())].into(),
                    properties: vec![("proper".to_string(), "tee".to_string()).into()],
                },
                &root_collection_id,
            )
            .await
            .unwrap();

        assert_eq!(
            layer_db.load_layer(&layer1).await.unwrap(),
            crate::layers::layer::Layer {
                id: ProviderLayerId {
                    provider_id: INTERNAL_PROVIDER_ID,
                    layer_id: layer1.clone(),
                },
                name: "Layer1".to_string(),
                description: "Layer 1".to_string(),
                symbology: None,
                workflow: workflow.clone(),
                metadata: [("meta".to_string(), "datum".to_string())].into(),
                properties: vec![("proper".to_string(), "tee".to_string()).into()],
            }
        );

        let collection1_id = layer_db
            .add_layer_collection(
                AddLayerCollection {
                    name: "Collection1".to_string(),
                    description: "Collection 1".to_string(),
                    properties: Default::default(),
                },
                &root_collection_id,
            )
            .await
            .unwrap();

        let layer2 = layer_db
            .add_layer(
                AddLayer {
                    name: "Layer2".to_string(),
                    description: "Layer 2".to_string(),
                    symbology: None,
                    workflow: workflow.clone(),
                    metadata: Default::default(),
                    properties: Default::default(),
                },
                &collection1_id,
            )
            .await
            .unwrap();

        let collection2_id = layer_db
            .add_layer_collection(
                AddLayerCollection {
                    name: "Collection2".to_string(),
                    description: "Collection 2".to_string(),
                    properties: Default::default(),
                },
                &collection1_id,
            )
            .await
            .unwrap();

        layer_db
            .add_collection_to_parent(&collection2_id, &collection1_id)
            .await
            .unwrap();

        let root_collection = layer_db
            .load_layer_collection(
                &root_collection_id,
                LayerCollectionListOptions {
                    offset: 0,
                    limit: 20,
                },
            )
            .await
            .unwrap();

        assert_eq!(
            root_collection,
            LayerCollection {
                id: ProviderLayerCollectionId {
                    provider_id: INTERNAL_PROVIDER_ID,
                    collection_id: root_collection_id,
                },
                name: "Layers".to_string(),
                description: "All available Geo Engine layers".to_string(),
                items: vec![
                    CollectionItem::Collection(LayerCollectionListing {
                        id: ProviderLayerCollectionId {
                            provider_id: INTERNAL_PROVIDER_ID,
                            collection_id: collection1_id.clone(),
                        },
                        name: "Collection1".to_string(),
                        description: "Collection 1".to_string(),
                        properties: Default::default(),
                    }),
                    CollectionItem::Collection(LayerCollectionListing {
                        id: ProviderLayerCollectionId {
                            provider_id: INTERNAL_PROVIDER_ID,
                            collection_id: LayerCollectionId(UNSORTED_COLLECTION_ID.to_string()),
                        },
                        name: "Unsorted".to_string(),
                        description: "Unsorted Layers".to_string(),
                        properties: Default::default(),
                    }),
                    CollectionItem::Layer(LayerListing {
                        id: ProviderLayerId {
                            provider_id: INTERNAL_PROVIDER_ID,
                            layer_id: layer1,
                        },
                        name: "Layer1".to_string(),
                        description: "Layer 1".to_string(),
                        properties: vec![("proper".to_string(), "tee".to_string()).into()],
                    })
                ],
                entry_label: None,
                properties: vec![],
            }
        );

        let collection1 = layer_db
            .load_layer_collection(
                &collection1_id,
                LayerCollectionListOptions {
                    offset: 0,
                    limit: 20,
                },
            )
            .await
            .unwrap();

        assert_eq!(
            collection1,
            LayerCollection {
                id: ProviderLayerCollectionId {
                    provider_id: INTERNAL_PROVIDER_ID,
                    collection_id: collection1_id,
                },
                name: "Collection1".to_string(),
                description: "Collection 1".to_string(),
                items: vec![
                    CollectionItem::Collection(LayerCollectionListing {
                        id: ProviderLayerCollectionId {
                            provider_id: INTERNAL_PROVIDER_ID,
                            collection_id: collection2_id,
                        },
                        name: "Collection2".to_string(),
                        description: "Collection 2".to_string(),
                        properties: Default::default(),
                    }),
                    CollectionItem::Layer(LayerListing {
                        id: ProviderLayerId {
                            provider_id: INTERNAL_PROVIDER_ID,
                            layer_id: layer2,
                        },
                        name: "Layer2".to_string(),
                        description: "Layer 2".to_string(),
                        properties: vec![],
                    })
                ],
                entry_label: None,
                properties: vec![],
            }
        );
    }

    #[allow(clippy::too_many_lines)]
    #[ge_context::test]
    async fn it_removes_layer_collections(app_ctx: PostgresContext<NoTls>) {
        let session = app_ctx.default_session().await.unwrap();

        let layer_db = app_ctx.session_context(session).db();

        let layer = AddLayer {
            name: "layer".to_string(),
            description: "description".to_string(),
            workflow: Workflow {
                operator: TypedOperator::Vector(
                    MockPointSource {
                        params: MockPointSourceParams {
                            points: vec![Coordinate2D::new(1., 2.); 3],
                        },
                    }
                    .boxed(),
                ),
            },
            symbology: None,
            metadata: Default::default(),
            properties: Default::default(),
        };

        let root_collection = &layer_db.get_root_layer_collection_id().await.unwrap();

        let collection = AddLayerCollection {
            name: "top collection".to_string(),
            description: "description".to_string(),
            properties: Default::default(),
        };

        let top_c_id = layer_db
            .add_layer_collection(collection, root_collection)
            .await
            .unwrap();

        let l_id = layer_db.add_layer(layer, &top_c_id).await.unwrap();

        let collection = AddLayerCollection {
            name: "empty collection".to_string(),
            description: "description".to_string(),
            properties: Default::default(),
        };

        let empty_c_id = layer_db
            .add_layer_collection(collection, &top_c_id)
            .await
            .unwrap();

        let items = layer_db
            .load_layer_collection(
                &top_c_id,
                LayerCollectionListOptions {
                    offset: 0,
                    limit: 20,
                },
            )
            .await
            .unwrap();

        assert_eq!(
            items,
            LayerCollection {
                id: ProviderLayerCollectionId {
                    provider_id: INTERNAL_PROVIDER_ID,
                    collection_id: top_c_id.clone(),
                },
                name: "top collection".to_string(),
                description: "description".to_string(),
                items: vec![
                    CollectionItem::Collection(LayerCollectionListing {
                        id: ProviderLayerCollectionId {
                            provider_id: INTERNAL_PROVIDER_ID,
                            collection_id: empty_c_id.clone(),
                        },
                        name: "empty collection".to_string(),
                        description: "description".to_string(),
                        properties: Default::default(),
                    }),
                    CollectionItem::Layer(LayerListing {
                        id: ProviderLayerId {
                            provider_id: INTERNAL_PROVIDER_ID,
                            layer_id: l_id.clone(),
                        },
                        name: "layer".to_string(),
                        description: "description".to_string(),
                        properties: vec![],
                    })
                ],
                entry_label: None,
                properties: vec![],
            }
        );

        // remove empty collection
        layer_db.remove_layer_collection(&empty_c_id).await.unwrap();

        let items = layer_db
            .load_layer_collection(
                &top_c_id,
                LayerCollectionListOptions {
                    offset: 0,
                    limit: 20,
                },
            )
            .await
            .unwrap();

        assert_eq!(
            items,
            LayerCollection {
                id: ProviderLayerCollectionId {
                    provider_id: INTERNAL_PROVIDER_ID,
                    collection_id: top_c_id.clone(),
                },
                name: "top collection".to_string(),
                description: "description".to_string(),
                items: vec![CollectionItem::Layer(LayerListing {
                    id: ProviderLayerId {
                        provider_id: INTERNAL_PROVIDER_ID,
                        layer_id: l_id.clone(),
                    },
                    name: "layer".to_string(),
                    description: "description".to_string(),
                    properties: vec![],
                })],
                entry_label: None,
                properties: vec![],
            }
        );

        // remove top (not root) collection
        layer_db.remove_layer_collection(&top_c_id).await.unwrap();

        layer_db
            .load_layer_collection(
                &top_c_id,
                LayerCollectionListOptions {
                    offset: 0,
                    limit: 20,
                },
            )
            .await
            .unwrap_err();

        // should be deleted automatically
        layer_db.load_layer(&l_id).await.unwrap_err();

        // it is not allowed to remove the root collection
        layer_db
            .remove_layer_collection(root_collection)
            .await
            .unwrap_err();
        layer_db
            .load_layer_collection(
                root_collection,
                LayerCollectionListOptions {
                    offset: 0,
                    limit: 20,
                },
            )
            .await
            .unwrap();
    }

    #[ge_context::test]
    #[allow(clippy::too_many_lines)]
    async fn it_removes_collections_from_collections(app_ctx: PostgresContext<NoTls>) {
        let session = app_ctx.default_session().await.unwrap();

        let db = app_ctx.session_context(session).db();

        let root_collection_id = &db.get_root_layer_collection_id().await.unwrap();

        let mid_collection_id = db
            .add_layer_collection(
                AddLayerCollection {
                    name: "mid collection".to_string(),
                    description: "description".to_string(),
                    properties: Default::default(),
                },
                root_collection_id,
            )
            .await
            .unwrap();

        let bottom_collection_id = db
            .add_layer_collection(
                AddLayerCollection {
                    name: "bottom collection".to_string(),
                    description: "description".to_string(),
                    properties: Default::default(),
                },
                &mid_collection_id,
            )
            .await
            .unwrap();

        let layer_id = db
            .add_layer(
                AddLayer {
                    name: "layer".to_string(),
                    description: "description".to_string(),
                    workflow: Workflow {
                        operator: TypedOperator::Vector(
                            MockPointSource {
                                params: MockPointSourceParams {
                                    points: vec![Coordinate2D::new(1., 2.); 3],
                                },
                            }
                            .boxed(),
                        ),
                    },
                    symbology: None,
                    metadata: Default::default(),
                    properties: Default::default(),
                },
                &mid_collection_id,
            )
            .await
            .unwrap();

        // removing the mid collection…
        db.remove_layer_collection_from_parent(&mid_collection_id, root_collection_id)
            .await
            .unwrap();

        // …should remove itself
        db.load_layer_collection(&mid_collection_id, LayerCollectionListOptions::default())
            .await
            .unwrap_err();

        // …should remove the bottom collection
        db.load_layer_collection(&bottom_collection_id, LayerCollectionListOptions::default())
            .await
            .unwrap_err();

        // … and should remove the layer of the bottom collection
        db.load_layer(&layer_id).await.unwrap_err();

        // the root collection is still there
        db.load_layer_collection(root_collection_id, LayerCollectionListOptions::default())
            .await
            .unwrap();
    }

    #[ge_context::test]
    #[allow(clippy::too_many_lines)]
    async fn it_removes_layers_from_collections(app_ctx: PostgresContext<NoTls>) {
        let session = app_ctx.default_session().await.unwrap();

        let db = app_ctx.session_context(session).db();

        let root_collection = &db.get_root_layer_collection_id().await.unwrap();

        let another_collection = db
            .add_layer_collection(
                AddLayerCollection {
                    name: "top collection".to_string(),
                    description: "description".to_string(),
                    properties: Default::default(),
                },
                root_collection,
            )
            .await
            .unwrap();

        let layer_in_one_collection = db
            .add_layer(
                AddLayer {
                    name: "layer 1".to_string(),
                    description: "description".to_string(),
                    workflow: Workflow {
                        operator: TypedOperator::Vector(
                            MockPointSource {
                                params: MockPointSourceParams {
                                    points: vec![Coordinate2D::new(1., 2.); 3],
                                },
                            }
                            .boxed(),
                        ),
                    },
                    symbology: None,
                    metadata: Default::default(),
                    properties: Default::default(),
                },
                &another_collection,
            )
            .await
            .unwrap();

        let layer_in_two_collections = db
            .add_layer(
                AddLayer {
                    name: "layer 2".to_string(),
                    description: "description".to_string(),
                    workflow: Workflow {
                        operator: TypedOperator::Vector(
                            MockPointSource {
                                params: MockPointSourceParams {
                                    points: vec![Coordinate2D::new(1., 2.); 3],
                                },
                            }
                            .boxed(),
                        ),
                    },
                    symbology: None,
                    metadata: Default::default(),
                    properties: Default::default(),
                },
                &another_collection,
            )
            .await
            .unwrap();

        db.add_layer_to_collection(&layer_in_two_collections, root_collection)
            .await
            .unwrap();

        // remove first layer --> should be deleted entirely

        db.remove_layer_from_collection(&layer_in_one_collection, &another_collection)
            .await
            .unwrap();

        let number_of_layer_in_collection = db
            .load_layer_collection(
                &another_collection,
                LayerCollectionListOptions {
                    offset: 0,
                    limit: 20,
                },
            )
            .await
            .unwrap()
            .items
            .len();
        assert_eq!(
            number_of_layer_in_collection,
            1 /* only the other collection should be here */
        );

        db.load_layer(&layer_in_one_collection).await.unwrap_err();

        // remove second layer --> should only be gone in collection

        db.remove_layer_from_collection(&layer_in_two_collections, &another_collection)
            .await
            .unwrap();

        let number_of_layer_in_collection = db
            .load_layer_collection(
                &another_collection,
                LayerCollectionListOptions {
                    offset: 0,
                    limit: 20,
                },
            )
            .await
            .unwrap()
            .items
            .len();
        assert_eq!(
            number_of_layer_in_collection,
            0 /* both layers were deleted */
        );

        db.load_layer(&layer_in_two_collections).await.unwrap();
    }

    #[ge_context::test]
    #[allow(clippy::too_many_lines)]
    async fn it_deletes_dataset(app_ctx: PostgresContext<NoTls>) {
        let loading_info = OgrSourceDataset {
            file_name: PathBuf::from("test.csv"),
            layer_name: "test.csv".to_owned(),
            data_type: Some(VectorDataType::MultiPoint),
            time: OgrSourceDatasetTimeType::Start {
                start_field: "start".to_owned(),
                start_format: OgrSourceTimeFormat::Auto,
                duration: OgrSourceDurationSpec::Zero,
            },
            default_geometry: None,
            columns: Some(OgrSourceColumnSpec {
                format_specifics: Some(FormatSpecifics::Csv {
                    header: CsvHeader::Auto,
                }),
                x: "x".to_owned(),
                y: None,
                int: vec![],
                float: vec![],
                text: vec![],
                bool: vec![],
                datetime: vec![],
                rename: None,
            }),
            force_ogr_time_filter: false,
            force_ogr_spatial_filter: false,
            on_error: OgrSourceErrorSpec::Ignore,
            sql_query: None,
            attribute_query: None,
            cache_ttl: CacheTtlSeconds::default(),
        };

        let meta_data = MetaDataDefinition::OgrMetaData(StaticMetaData::<
            OgrSourceDataset,
            VectorResultDescriptor,
            VectorQueryRectangle,
        > {
            loading_info: loading_info.clone(),
            result_descriptor: VectorResultDescriptor {
                data_type: VectorDataType::MultiPoint,
                spatial_reference: SpatialReference::epsg_4326().into(),
                columns: [(
                    "foo".to_owned(),
                    VectorColumnInfo {
                        data_type: FeatureDataType::Float,
                        measurement: Measurement::Unitless,
                    },
                )]
                .into_iter()
                .collect(),
                time: None,
                bbox: None,
            },
            phantom: Default::default(),
        });

        let session = app_ctx.default_session().await.unwrap();

        let dataset_name = DatasetName::new(None, "my_dataset");

        let db = app_ctx.session_context(session.clone()).db();
        let wrap = db.wrap_meta_data(meta_data);
        let dataset_id = db
            .add_dataset(
                AddDataset {
                    name: Some(dataset_name),
                    display_name: "Ogr Test".to_owned(),
                    description: "desc".to_owned(),
                    source_operator: "OgrSource".to_owned(),
                    symbology: None,
                    provenance: Some(vec![Provenance {
                        citation: "citation".to_owned(),
                        license: "license".to_owned(),
                        uri: "uri".to_owned(),
                    }]),
                },
                wrap,
            )
            .await
            .unwrap()
            .id;

        assert!(db.load_dataset(&dataset_id).await.is_ok());

        db.delete_dataset(dataset_id).await.unwrap();

        assert!(db.load_dataset(&dataset_id).await.is_err());
    }

    #[ge_context::test]
    #[allow(clippy::too_many_lines)]
    async fn it_deletes_admin_dataset(app_ctx: PostgresContext<NoTls>) {
        let dataset_name = DatasetName::new(None, "my_dataset");

        let loading_info = OgrSourceDataset {
            file_name: PathBuf::from("test.csv"),
            layer_name: "test.csv".to_owned(),
            data_type: Some(VectorDataType::MultiPoint),
            time: OgrSourceDatasetTimeType::Start {
                start_field: "start".to_owned(),
                start_format: OgrSourceTimeFormat::Auto,
                duration: OgrSourceDurationSpec::Zero,
            },
            default_geometry: None,
            columns: Some(OgrSourceColumnSpec {
                format_specifics: Some(FormatSpecifics::Csv {
                    header: CsvHeader::Auto,
                }),
                x: "x".to_owned(),
                y: None,
                int: vec![],
                float: vec![],
                text: vec![],
                bool: vec![],
                datetime: vec![],
                rename: None,
            }),
            force_ogr_time_filter: false,
            force_ogr_spatial_filter: false,
            on_error: OgrSourceErrorSpec::Ignore,
            sql_query: None,
            attribute_query: None,
            cache_ttl: CacheTtlSeconds::default(),
        };

        let meta_data = MetaDataDefinition::OgrMetaData(StaticMetaData::<
            OgrSourceDataset,
            VectorResultDescriptor,
            VectorQueryRectangle,
        > {
            loading_info: loading_info.clone(),
            result_descriptor: VectorResultDescriptor {
                data_type: VectorDataType::MultiPoint,
                spatial_reference: SpatialReference::epsg_4326().into(),
                columns: [(
                    "foo".to_owned(),
                    VectorColumnInfo {
                        data_type: FeatureDataType::Float,
                        measurement: Measurement::Unitless,
                    },
                )]
                .into_iter()
                .collect(),
                time: None,
                bbox: None,
            },
            phantom: Default::default(),
        });

        let session = app_ctx.default_session().await.unwrap();

        let db = app_ctx.session_context(session).db();
        let wrap = db.wrap_meta_data(meta_data);
        let dataset_id = db
            .add_dataset(
                AddDataset {
                    name: Some(dataset_name),
                    display_name: "Ogr Test".to_owned(),
                    description: "desc".to_owned(),
                    source_operator: "OgrSource".to_owned(),
                    symbology: None,
                    provenance: Some(vec![Provenance {
                        citation: "citation".to_owned(),
                        license: "license".to_owned(),
                        uri: "uri".to_owned(),
                    }]),
                },
                wrap,
            )
            .await
            .unwrap()
            .id;

        assert!(db.load_dataset(&dataset_id).await.is_ok());

        db.delete_dataset(dataset_id).await.unwrap();

        assert!(db.load_dataset(&dataset_id).await.is_err());
    }

    #[ge_context::test]
    async fn test_missing_layer_dataset_in_collection_listing(app_ctx: PostgresContext<NoTls>) {
        let session = app_ctx.default_session().await.unwrap();
        let db = app_ctx.session_context(session).db();

        let root_collection_id = &db.get_root_layer_collection_id().await.unwrap();

        let top_collection_id = db
            .add_layer_collection(
                AddLayerCollection {
                    name: "top collection".to_string(),
                    description: "description".to_string(),
                    properties: Default::default(),
                },
                root_collection_id,
            )
            .await
            .unwrap();

        let faux_layer = LayerId("faux".to_string());

        // this should fail
        db.add_layer_to_collection(&faux_layer, &top_collection_id)
            .await
            .unwrap_err();

        let root_collection_layers = db
            .load_layer_collection(
                &top_collection_id,
                LayerCollectionListOptions {
                    offset: 0,
                    limit: 20,
                },
            )
            .await
            .unwrap();

        assert_eq!(
            root_collection_layers,
            LayerCollection {
                id: ProviderLayerCollectionId {
                    provider_id: DataProviderId(
                        "ce5e84db-cbf9-48a2-9a32-d4b7cc56ea74".try_into().unwrap()
                    ),
                    collection_id: top_collection_id.clone(),
                },
                name: "top collection".to_string(),
                description: "description".to_string(),
                items: vec![],
                entry_label: None,
                properties: vec![],
            }
        );
    }

    #[allow(clippy::too_many_lines)]
    #[ge_context::test]
    async fn it_updates_project_layer_symbology(app_ctx: PostgresContext<NoTls>) {
        let session = app_ctx.default_session().await.unwrap();

        let (_, workflow_id) = register_ndvi_workflow_helper(&app_ctx).await;

        let db = app_ctx.session_context(session.clone()).db();

        let create_project: CreateProject = serde_json::from_value(json!({
            "name": "Default",
            "description": "Default project",
            "bounds": {
                "boundingBox": {
                    "lowerLeftCoordinate": {
                        "x": -180,
                        "y": -90
                    },
                    "upperRightCoordinate": {
                        "x": 180,
                        "y": 90
                    }
                },
                "spatialReference": "EPSG:4326",
                "timeInterval": {
                    "start": 1_396_353_600_000i64,
                    "end": 1_396_353_600_000i64
                }
            },
            "timeStep": {
                "step": 1,
                "granularity": "months"
            }
        }))
        .unwrap();

        let project_id = db.create_project(create_project).await.unwrap();

        let update: UpdateProject = serde_json::from_value(json!({
            "id": project_id.to_string(),
            "layers": [{
                "name": "NDVI",
                "workflow": workflow_id.to_string(),
                "visibility": {
                    "data": true,
                    "legend": false
                },
                "symbology": {
                    "type": "raster",
                    "opacity": 1,
                    "colorizer": {
                        "type": "singleBand",
                        "band": 0,
                        "colorizer": {
                            "type": "linearGradient",
                            "breakpoints": [{
                                "value": 1,
                                "color": [0, 0, 0, 255]
                            }, {
                                "value": 255,
                                "color": [255, 255, 255, 255]
                            }],
                            "noDataColor": [0, 0, 0, 0],
                            "overColor": [255, 255, 255, 127],
                            "underColor": [255, 255, 255, 127]
                        }
                    }
                }
            }]
        }))
        .unwrap();

        db.update_project(update).await.unwrap();

        let update: UpdateProject = serde_json::from_value(json!({
            "id": project_id.to_string(),
            "layers": [{
                "name": "NDVI",
                "workflow": workflow_id.to_string(),
                "visibility": {
                    "data": true,
                    "legend": false
                },
                "symbology": {
                    "type": "raster",
                    "opacity": 1,
                    "colorizer": {
                        "type": "singleBand",
                        "band": 0,
                        "colorizer": {
                            "type": "linearGradient",
                            "breakpoints": [{
                                "value": 1,
                                "color": [0, 0, 4, 255]
                            }, {
                                "value": 17.866_666_666_666_667,
                                "color": [11, 9, 36, 255]
                            }, {
                                "value": 34.733_333_333_333_334,
                                "color": [32, 17, 75, 255]
                            }, {
                                "value": 51.6,
                                "color": [59, 15, 112, 255]
                            }, {
                                "value": 68.466_666_666_666_67,
                                "color": [87, 21, 126, 255]
                            }, {
                                "value": 85.333_333_333_333_33,
                                "color": [114, 31, 129, 255]
                            }, {
                                "value": 102.199_999_999_999_99,
                                "color": [140, 41, 129, 255]
                            }, {
                                "value": 119.066_666_666_666_65,
                                "color": [168, 50, 125, 255]
                            }, {
                                "value": 135.933_333_333_333_34,
                                "color": [196, 60, 117, 255]
                            }, {
                                "value": 152.799_999_999_999_98,
                                "color": [222, 73, 104, 255]
                            }, {
                                "value": 169.666_666_666_666_66,
                                "color": [241, 96, 93, 255]
                            }, {
                                "value": 186.533_333_333_333_33,
                                "color": [250, 127, 94, 255]
                            }, {
                                "value": 203.399_999_999_999_98,
                                "color": [254, 159, 109, 255]
                            }, {
                                "value": 220.266_666_666_666_65,
                                "color": [254, 191, 132, 255]
                            }, {
                                "value": 237.133_333_333_333_3,
                                "color": [253, 222, 160, 255]
                            }, {
                                "value": 254,
                                "color": [252, 253, 191, 255]
                            }],
                            "noDataColor": [0, 0, 0, 0],
                            "overColor": [255, 255, 255, 127],
                            "underColor": [255, 255, 255, 127]
                        }
                    }
                }
            }]
        }))
        .unwrap();

        db.update_project(update).await.unwrap();

        let update: UpdateProject = serde_json::from_value(json!({
            "id": project_id.to_string(),
            "layers": [{
                "name": "NDVI",
                "workflow": workflow_id.to_string(),
                "visibility": {
                    "data": true,
                    "legend": false
                },
                "symbology": {
                    "type": "raster",
                    "opacity": 1,
                    "colorizer": {
                        "type": "singleBand",
                        "band": 0,
                        "colorizer": {
                            "type": "linearGradient",
                            "breakpoints": [{
                                "value": 1,
                                "color": [0, 0, 4, 255]
                            }, {
                                "value": 17.866_666_666_666_667,
                                "color": [11, 9, 36, 255]
                            }, {
                                "value": 34.733_333_333_333_334,
                                "color": [32, 17, 75, 255]
                            }, {
                                "value": 51.6,
                                "color": [59, 15, 112, 255]
                            }, {
                                "value": 68.466_666_666_666_67,
                                "color": [87, 21, 126, 255]
                            }, {
                                "value": 85.333_333_333_333_33,
                                "color": [114, 31, 129, 255]
                            }, {
                                "value": 102.199_999_999_999_99,
                                "color": [140, 41, 129, 255]
                            }, {
                                "value": 119.066_666_666_666_65,
                                "color": [168, 50, 125, 255]
                            }, {
                                "value": 135.933_333_333_333_34,
                                "color": [196, 60, 117, 255]
                            }, {
                                "value": 152.799_999_999_999_98,
                                "color": [222, 73, 104, 255]
                            }, {
                                "value": 169.666_666_666_666_66,
                                "color": [241, 96, 93, 255]
                            }, {
                                "value": 186.533_333_333_333_33,
                                "color": [250, 127, 94, 255]
                            }, {
                                "value": 203.399_999_999_999_98,
                                "color": [254, 159, 109, 255]
                            }, {
                                "value": 220.266_666_666_666_65,
                                "color": [254, 191, 132, 255]
                            }, {
                                "value": 237.133_333_333_333_3,
                                "color": [253, 222, 160, 255]
                            }, {
                                "value": 254,
                                "color": [252, 253, 191, 255]
                            }],
                            "noDataColor": [0, 0, 0, 0],
                            "overColor": [255, 255, 255, 127],
                            "underColor": [255, 255, 255, 127]
                        }
                    }
                }
            }]
        }))
        .unwrap();

        db.update_project(update).await.unwrap();

        let update: UpdateProject = serde_json::from_value(json!({
            "id": project_id.to_string(),
            "layers": [{
                "name": "NDVI",
                "workflow": workflow_id.to_string(),
                "visibility": {
                    "data": true,
                    "legend": false
                },
                "symbology": {
                    "type": "raster",
                    "opacity": 1,
                    "colorizer": {
                        "type": "singleBand",
                        "band": 0,
                        "colorizer": {
                            "type": "linearGradient",
                            "breakpoints": [{
                                "value": 1,
                                "color": [0, 0, 4, 255]
                            }, {
                                "value": 17.933_333_333_333_334,
                                "color": [11, 9, 36, 255]
                            }, {
                                "value": 34.866_666_666_666_67,
                                "color": [32, 17, 75, 255]
                            }, {
                                "value": 51.800_000_000_000_004,
                                "color": [59, 15, 112, 255]
                            }, {
                                "value": 68.733_333_333_333_33,
                                "color": [87, 21, 126, 255]
                            }, {
                                "value": 85.666_666_666_666_66,
                                "color": [114, 31, 129, 255]
                            }, {
                                "value": 102.6,
                                "color": [140, 41, 129, 255]
                            }, {
                                "value": 119.533_333_333_333_32,
                                "color": [168, 50, 125, 255]
                            }, {
                                "value": 136.466_666_666_666_67,
                                "color": [196, 60, 117, 255]
                            }, {
                                "value": 153.4,
                                "color": [222, 73, 104, 255]
                            }, {
                                "value": 170.333_333_333_333_31,
                                "color": [241, 96, 93, 255]
                            }, {
                                "value": 187.266_666_666_666_65,
                                "color": [250, 127, 94, 255]
                            }, {
                                "value": 204.2,
                                "color": [254, 159, 109, 255]
                            }, {
                                "value": 221.133_333_333_333_33,
                                "color": [254, 191, 132, 255]
                            }, {
                                "value": 238.066_666_666_666_63,
                                "color": [253, 222, 160, 255]
                            }, {
                                "value": 255,
                                "color": [252, 253, 191, 255]
                            }],
                            "noDataColor": [0, 0, 0, 0],
                            "overColor": [255, 255, 255, 127],
                            "underColor": [255, 255, 255, 127]
                        }
                    }
                }
            }]
        }))
        .unwrap();

        let update = update;

        // run two updates concurrently
        let (r0, r1) = join!(db.update_project(update.clone()), db.update_project(update));

        assert!(r0.is_ok());
        assert!(r1.is_ok());
    }

    #[ge_context::test]
    #[allow(clippy::too_many_lines)]
    async fn it_resolves_dataset_names_to_ids(app_ctx: PostgresContext<NoTls>) {
        let session = app_ctx.default_session().await.unwrap();
        let db = app_ctx.session_context(session.clone()).db();

        let loading_info = OgrSourceDataset {
            file_name: PathBuf::from("test.csv"),
            layer_name: "test.csv".to_owned(),
            data_type: Some(VectorDataType::MultiPoint),
            time: OgrSourceDatasetTimeType::Start {
                start_field: "start".to_owned(),
                start_format: OgrSourceTimeFormat::Auto,
                duration: OgrSourceDurationSpec::Zero,
            },
            default_geometry: None,
            columns: Some(OgrSourceColumnSpec {
                format_specifics: Some(FormatSpecifics::Csv {
                    header: CsvHeader::Auto,
                }),
                x: "x".to_owned(),
                y: None,
                int: vec![],
                float: vec![],
                text: vec![],
                bool: vec![],
                datetime: vec![],
                rename: None,
            }),
            force_ogr_time_filter: false,
            force_ogr_spatial_filter: false,
            on_error: OgrSourceErrorSpec::Ignore,
            sql_query: None,
            attribute_query: None,
            cache_ttl: CacheTtlSeconds::default(),
        };

        let meta_data = MetaDataDefinition::OgrMetaData(StaticMetaData::<
            OgrSourceDataset,
            VectorResultDescriptor,
            VectorQueryRectangle,
        > {
            loading_info: loading_info.clone(),
            result_descriptor: VectorResultDescriptor {
                data_type: VectorDataType::MultiPoint,
                spatial_reference: SpatialReference::epsg_4326().into(),
                columns: [(
                    "foo".to_owned(),
                    VectorColumnInfo {
                        data_type: FeatureDataType::Float,
                        measurement: Measurement::Unitless,
                    },
                )]
                .into_iter()
                .collect(),
                time: None,
                bbox: None,
            },
            phantom: Default::default(),
        });

        let DatasetIdAndName {
            id: dataset_id1,
            name: dataset_name1,
        } = db
            .add_dataset(
                AddDataset {
                    name: Some(DatasetName::new(None, "my_dataset".to_owned())),
                    display_name: "Ogr Test".to_owned(),
                    description: "desc".to_owned(),
                    source_operator: "OgrSource".to_owned(),
                    symbology: None,
                    provenance: Some(vec![Provenance {
                        citation: "citation".to_owned(),
                        license: "license".to_owned(),
                        uri: "uri".to_owned(),
                    }]),
                },
                db.wrap_meta_data(meta_data.clone()),
            )
            .await
            .unwrap();

        assert_eq!(
            db.resolve_dataset_name_to_id(&dataset_name1).await.unwrap(),
            dataset_id1
        );
    }

    #[ge_context::test]
    #[allow(clippy::too_many_lines)]
    async fn test_postgres_type_serialization(app_ctx: PostgresContext<NoTls>) {
        let pool = app_ctx.pool.get().await.unwrap();

        assert_sql_type(&pool, "RgbaColor", [RgbaColor::new(0, 1, 2, 3)]).await;

        assert_sql_type(
            &pool,
            "double precision",
            [NotNanF64::from(NotNan::<f64>::new(1.0).unwrap())],
        )
        .await;

        assert_sql_type(
            &pool,
            "Breakpoint",
            [Breakpoint {
                value: NotNan::<f64>::new(1.0).unwrap(),
                color: RgbaColor::new(0, 0, 0, 0),
            }],
        )
        .await;

        assert_sql_type(
            &pool,
            "Colorizer",
            [
                Colorizer::LinearGradient {
                    breakpoints: vec![
                        Breakpoint {
                            value: NotNan::<f64>::new(-10.0).unwrap(),
                            color: RgbaColor::new(0, 0, 0, 0),
                        },
                        Breakpoint {
                            value: NotNan::<f64>::new(2.0).unwrap(),
                            color: RgbaColor::new(255, 0, 0, 255),
                        },
                    ],
                    no_data_color: RgbaColor::new(0, 10, 20, 30),
                    over_color: RgbaColor::new(1, 2, 3, 4),
                    under_color: RgbaColor::new(5, 6, 7, 8),
                },
                Colorizer::LogarithmicGradient {
                    breakpoints: vec![
                        Breakpoint {
                            value: NotNan::<f64>::new(1.0).unwrap(),
                            color: RgbaColor::new(0, 0, 0, 0),
                        },
                        Breakpoint {
                            value: NotNan::<f64>::new(2.0).unwrap(),
                            color: RgbaColor::new(255, 0, 0, 255),
                        },
                    ],
                    no_data_color: RgbaColor::new(0, 10, 20, 30),
                    over_color: RgbaColor::new(1, 2, 3, 4),
                    under_color: RgbaColor::new(5, 6, 7, 8),
                },
                Colorizer::palette(
                    [
                        (NotNan::<f64>::new(1.0).unwrap(), RgbaColor::new(0, 0, 0, 0)),
                        (
                            NotNan::<f64>::new(2.0).unwrap(),
                            RgbaColor::new(255, 0, 0, 255),
                        ),
                        (
                            NotNan::<f64>::new(3.0).unwrap(),
                            RgbaColor::new(0, 10, 20, 30),
                        ),
                    ]
                    .into(),
                    RgbaColor::new(1, 2, 3, 4),
                    RgbaColor::new(5, 6, 7, 8),
                )
                .unwrap(),
                Colorizer::Rgba,
            ],
        )
        .await;

        assert_sql_type(
            &pool,
            "ColorParam",
            [
                ColorParam::Static {
                    color: RgbaColor::new(0, 10, 20, 30),
                },
                ColorParam::Derived(DerivedColor {
                    attribute: "foobar".to_string(),
                    colorizer: Colorizer::Rgba,
                }),
            ],
        )
        .await;

        assert_sql_type(
            &pool,
            "NumberParam",
            [
                NumberParam::Static { value: 42 },
                NumberParam::Derived(DerivedNumber {
                    attribute: "foobar".to_string(),
                    factor: 1.0,
                    default_value: 42.,
                }),
            ],
        )
        .await;

        assert_sql_type(
            &pool,
            "StrokeParam",
            [StrokeParam {
                width: NumberParam::Static { value: 42 },
                color: ColorParam::Static {
                    color: RgbaColor::new(0, 10, 20, 30),
                },
            }],
        )
        .await;

        assert_sql_type(
            &pool,
            "TextSymbology",
            [TextSymbology {
                attribute: "attribute".to_string(),
                fill_color: ColorParam::Static {
                    color: RgbaColor::new(0, 10, 20, 30),
                },
                stroke: StrokeParam {
                    width: NumberParam::Static { value: 42 },
                    color: ColorParam::Static {
                        color: RgbaColor::new(0, 10, 20, 30),
                    },
                },
            }],
        )
        .await;

        assert_sql_type(
            &pool,
            "Symbology",
            [
                Symbology::Point(PointSymbology {
                    fill_color: ColorParam::Static {
                        color: RgbaColor::new(0, 10, 20, 30),
                    },
                    stroke: StrokeParam {
                        width: NumberParam::Static { value: 42 },
                        color: ColorParam::Static {
                            color: RgbaColor::new(0, 10, 20, 30),
                        },
                    },
                    radius: NumberParam::Static { value: 42 },
                    text: Some(TextSymbology {
                        attribute: "attribute".to_string(),
                        fill_color: ColorParam::Static {
                            color: RgbaColor::new(0, 10, 20, 30),
                        },
                        stroke: StrokeParam {
                            width: NumberParam::Static { value: 42 },
                            color: ColorParam::Static {
                                color: RgbaColor::new(0, 10, 20, 30),
                            },
                        },
                    }),
                }),
                Symbology::Line(LineSymbology {
                    stroke: StrokeParam {
                        width: NumberParam::Static { value: 42 },
                        color: ColorParam::Static {
                            color: RgbaColor::new(0, 10, 20, 30),
                        },
                    },
                    text: Some(TextSymbology {
                        attribute: "attribute".to_string(),
                        fill_color: ColorParam::Static {
                            color: RgbaColor::new(0, 10, 20, 30),
                        },
                        stroke: StrokeParam {
                            width: NumberParam::Static { value: 42 },
                            color: ColorParam::Static {
                                color: RgbaColor::new(0, 10, 20, 30),
                            },
                        },
                    }),
                    auto_simplified: true,
                }),
                Symbology::Polygon(PolygonSymbology {
                    fill_color: ColorParam::Static {
                        color: RgbaColor::new(0, 10, 20, 30),
                    },
                    stroke: StrokeParam {
                        width: NumberParam::Static { value: 42 },
                        color: ColorParam::Static {
                            color: RgbaColor::new(0, 10, 20, 30),
                        },
                    },
                    text: Some(TextSymbology {
                        attribute: "attribute".to_string(),
                        fill_color: ColorParam::Static {
                            color: RgbaColor::new(0, 10, 20, 30),
                        },
                        stroke: StrokeParam {
                            width: NumberParam::Static { value: 42 },
                            color: ColorParam::Static {
                                color: RgbaColor::new(0, 10, 20, 30),
                            },
                        },
                    }),
                    auto_simplified: true,
                }),
                Symbology::Raster(RasterSymbology {
                    opacity: 1.0,
                    colorizer: RasterColorizer::SingleBand {
                        band: 0,
                        colorizer: Colorizer::LinearGradient {
                            breakpoints: vec![
                                Breakpoint {
                                    value: NotNan::<f64>::new(-10.0).unwrap(),
                                    color: RgbaColor::new(0, 0, 0, 0),
                                },
                                Breakpoint {
                                    value: NotNan::<f64>::new(2.0).unwrap(),
                                    color: RgbaColor::new(255, 0, 0, 255),
                                },
                            ],
                            no_data_color: RgbaColor::new(0, 10, 20, 30),
                            default_colors: DefaultColors::OverUnder {
                                over_color: RgbaColor::new(1, 2, 3, 4),
                                under_color: RgbaColor::new(5, 6, 7, 8),
                            },
<<<<<<< HEAD
                        },
=======
                        ],
                        no_data_color: RgbaColor::new(0, 10, 20, 30),
                        over_color: RgbaColor::new(1, 2, 3, 4),
                        under_color: RgbaColor::new(5, 6, 7, 8),
>>>>>>> b44c6aea
                    },
                }),
            ],
        )
        .await;

        assert_sql_type(
            &pool,
            "RasterDataType",
            [
                RasterDataType::U8,
                RasterDataType::U16,
                RasterDataType::U32,
                RasterDataType::U64,
                RasterDataType::I8,
                RasterDataType::I16,
                RasterDataType::I32,
                RasterDataType::I64,
                RasterDataType::F32,
                RasterDataType::F64,
            ],
        )
        .await;

        assert_sql_type(
            &pool,
            "Measurement",
            [
                Measurement::Unitless,
                Measurement::Continuous(ContinuousMeasurement {
                    measurement: "Temperature".to_string(),
                    unit: Some("°C".to_string()),
                }),
                Measurement::Classification(ClassificationMeasurement {
                    measurement: "Color".to_string(),
                    classes: [(1, "Grayscale".to_string()), (2, "Colorful".to_string())].into(),
                }),
            ],
        )
        .await;

        assert_sql_type(&pool, "Coordinate2D", [Coordinate2D::new(0.0f64, 1.)]).await;

        assert_sql_type(
            &pool,
            "SpatialPartition2D",
            [
                SpatialPartition2D::new(Coordinate2D::new(0.0f64, 1.), Coordinate2D::new(2., 0.5))
                    .unwrap(),
            ],
        )
        .await;

        assert_sql_type(
            &pool,
            "BoundingBox2D",
            [
                BoundingBox2D::new(Coordinate2D::new(0.0f64, 0.5), Coordinate2D::new(2., 1.0))
                    .unwrap(),
            ],
        )
        .await;

        assert_sql_type(
            &pool,
            "SpatialResolution",
            [SpatialResolution { x: 1.2, y: 2.3 }],
        )
        .await;

        assert_sql_type(
            &pool,
            "VectorDataType",
            [
                VectorDataType::Data,
                VectorDataType::MultiPoint,
                VectorDataType::MultiLineString,
                VectorDataType::MultiPolygon,
            ],
        )
        .await;

        assert_sql_type(
            &pool,
            "FeatureDataType",
            [
                FeatureDataType::Category,
                FeatureDataType::Int,
                FeatureDataType::Float,
                FeatureDataType::Text,
                FeatureDataType::Bool,
                FeatureDataType::DateTime,
            ],
        )
        .await;

        assert_sql_type(&pool, "TimeInterval", [TimeInterval::default()]).await;

        assert_sql_type(
            &pool,
            "SpatialReference",
            [
                SpatialReferenceOption::Unreferenced,
                SpatialReferenceOption::SpatialReference(SpatialReference::epsg_4326()),
            ],
        )
        .await;

        assert_sql_type(
            &pool,
            "PlotResultDescriptor",
            [PlotResultDescriptor {
                spatial_reference: SpatialReferenceOption::Unreferenced,
                time: None,
                bbox: None,
            }],
        )
        .await;

        assert_sql_type(
            &pool,
            "VectorResultDescriptor",
            [VectorResultDescriptor {
                data_type: VectorDataType::MultiPoint,
                spatial_reference: SpatialReferenceOption::SpatialReference(
                    SpatialReference::epsg_4326(),
                ),
                columns: [(
                    "foo".to_string(),
                    VectorColumnInfo {
                        data_type: FeatureDataType::Int,
                        measurement: Measurement::Unitless,
                    },
                )]
                .into(),
                time: Some(TimeInterval::default()),
                bbox: Some(
                    BoundingBox2D::new(Coordinate2D::new(0.0f64, 0.5), Coordinate2D::new(2., 1.0))
                        .unwrap(),
                ),
            }],
        )
        .await;

        assert_sql_type(
            &pool,
            "RasterResultDescriptor",
            [RasterResultDescriptor {
                data_type: RasterDataType::U8,
                spatial_reference: SpatialReferenceOption::SpatialReference(
                    SpatialReference::epsg_4326(),
                ),
                time: Some(TimeInterval::default()),
                bbox: Some(
                    SpatialPartition2D::new(
                        Coordinate2D::new(0.0f64, 1.),
                        Coordinate2D::new(2., 0.5),
                    )
                    .unwrap(),
                ),
                resolution: Some(SpatialResolution { x: 1.2, y: 2.3 }),
                bands: RasterBandDescriptors::new_single_band(),
            }],
        )
        .await;

        assert_sql_type(
            &pool,
            "ResultDescriptor",
            [
                TypedResultDescriptor::Vector(VectorResultDescriptor {
                    data_type: VectorDataType::MultiPoint,
                    spatial_reference: SpatialReferenceOption::SpatialReference(
                        SpatialReference::epsg_4326(),
                    ),
                    columns: [(
                        "foo".to_string(),
                        VectorColumnInfo {
                            data_type: FeatureDataType::Int,
                            measurement: Measurement::Unitless,
                        },
                    )]
                    .into(),
                    time: Some(TimeInterval::default()),
                    bbox: Some(
                        BoundingBox2D::new(
                            Coordinate2D::new(0.0f64, 0.5),
                            Coordinate2D::new(2., 1.0),
                        )
                        .unwrap(),
                    ),
                }),
                TypedResultDescriptor::Raster(RasterResultDescriptor {
                    data_type: RasterDataType::U8,
                    spatial_reference: SpatialReferenceOption::SpatialReference(
                        SpatialReference::epsg_4326(),
                    ),
                    time: Some(TimeInterval::default()),
                    bbox: Some(
                        SpatialPartition2D::new(
                            Coordinate2D::new(0.0f64, 1.),
                            Coordinate2D::new(2., 0.5),
                        )
                        .unwrap(),
                    ),
                    resolution: Some(SpatialResolution { x: 1.2, y: 2.3 }),
                    bands: RasterBandDescriptors::new_single_band(),
                }),
                TypedResultDescriptor::Plot(PlotResultDescriptor {
                    spatial_reference: SpatialReferenceOption::Unreferenced,
                    time: None,
                    bbox: None,
                }),
            ],
        )
        .await;

        assert_sql_type(
            &pool,
            "MockDatasetDataSourceLoadingInfo",
            [MockDatasetDataSourceLoadingInfo {
                points: vec![Coordinate2D::new(0.0f64, 0.5), Coordinate2D::new(2., 1.0)],
            }],
        )
        .await;

        assert_sql_type(
            &pool,
            "OgrSourceTimeFormat",
            [
                OgrSourceTimeFormat::Auto,
                OgrSourceTimeFormat::Custom {
                    custom_format: geoengine_datatypes::primitives::DateTimeParseFormat::custom(
                        "%Y-%m-%dT%H:%M:%S%.3fZ".to_string(),
                    ),
                },
                OgrSourceTimeFormat::UnixTimeStamp {
                    timestamp_type: UnixTimeStampType::EpochSeconds,
                    fmt: geoengine_datatypes::primitives::DateTimeParseFormat::unix(),
                },
            ],
        )
        .await;

        assert_sql_type(
            &pool,
            "OgrSourceDurationSpec",
            [
                OgrSourceDurationSpec::Infinite,
                OgrSourceDurationSpec::Zero,
                OgrSourceDurationSpec::Value(TimeStep {
                    granularity: TimeGranularity::Millis,
                    step: 1000,
                }),
            ],
        )
        .await;

        assert_sql_type(
            &pool,
            "OgrSourceDatasetTimeType",
            [
                OgrSourceDatasetTimeType::None,
                OgrSourceDatasetTimeType::Start {
                    start_field: "start".to_string(),
                    start_format: OgrSourceTimeFormat::Auto,
                    duration: OgrSourceDurationSpec::Zero,
                },
                OgrSourceDatasetTimeType::StartEnd {
                    start_field: "start".to_string(),
                    start_format: OgrSourceTimeFormat::Auto,
                    end_field: "end".to_string(),
                    end_format: OgrSourceTimeFormat::Auto,
                },
                OgrSourceDatasetTimeType::StartDuration {
                    start_field: "start".to_string(),
                    start_format: OgrSourceTimeFormat::Auto,
                    duration_field: "duration".to_string(),
                },
            ],
        )
        .await;

        assert_sql_type(
            &pool,
            "FormatSpecifics",
            [FormatSpecifics::Csv {
                header: CsvHeader::Yes,
            }],
        )
        .await;

        assert_sql_type(
            &pool,
            "OgrSourceColumnSpec",
            [OgrSourceColumnSpec {
                format_specifics: Some(FormatSpecifics::Csv {
                    header: CsvHeader::Auto,
                }),
                x: "x".to_string(),
                y: Some("y".to_string()),
                int: vec!["int".to_string()],
                float: vec!["float".to_string()],
                text: vec!["text".to_string()],
                bool: vec!["bool".to_string()],
                datetime: vec!["datetime".to_string()],
                rename: Some(
                    [
                        ("xx".to_string(), "xx_renamed".to_string()),
                        ("yx".to_string(), "yy_renamed".to_string()),
                    ]
                    .into(),
                ),
            }],
        )
        .await;

        assert_sql_type(
            &pool,
            "point[]",
            [MultiPoint::new(vec![
                Coordinate2D::new(0.0f64, 0.5),
                Coordinate2D::new(2., 1.0),
            ])
            .unwrap()],
        )
        .await;

        assert_sql_type(
            &pool,
            "path[]",
            [MultiLineString::new(vec![
                vec![Coordinate2D::new(0.0f64, 0.5), Coordinate2D::new(2., 1.0)],
                vec![Coordinate2D::new(0.0f64, 0.5), Coordinate2D::new(2., 1.0)],
            ])
            .unwrap()],
        )
        .await;

        assert_sql_type(
            &pool,
            "\"Polygon\"[]",
            [MultiPolygon::new(vec![
                vec![
                    vec![
                        Coordinate2D::new(0.0f64, 0.5),
                        Coordinate2D::new(2., 1.0),
                        Coordinate2D::new(2., 1.0),
                        Coordinate2D::new(0.0f64, 0.5),
                    ],
                    vec![
                        Coordinate2D::new(0.0f64, 0.5),
                        Coordinate2D::new(2., 1.0),
                        Coordinate2D::new(2., 1.0),
                        Coordinate2D::new(0.0f64, 0.5),
                    ],
                ],
                vec![
                    vec![
                        Coordinate2D::new(0.0f64, 0.5),
                        Coordinate2D::new(2., 1.0),
                        Coordinate2D::new(2., 1.0),
                        Coordinate2D::new(0.0f64, 0.5),
                    ],
                    vec![
                        Coordinate2D::new(0.0f64, 0.5),
                        Coordinate2D::new(2., 1.0),
                        Coordinate2D::new(2., 1.0),
                        Coordinate2D::new(0.0f64, 0.5),
                    ],
                ],
            ])
            .unwrap()],
        )
        .await;

        assert_sql_type(
            &pool,
            "TypedGeometry",
            [
                TypedGeometry::Data(NoGeometry),
                TypedGeometry::MultiPoint(
                    MultiPoint::new(vec![
                        Coordinate2D::new(0.0f64, 0.5),
                        Coordinate2D::new(2., 1.0),
                    ])
                    .unwrap(),
                ),
                TypedGeometry::MultiLineString(
                    MultiLineString::new(vec![
                        vec![Coordinate2D::new(0.0f64, 0.5), Coordinate2D::new(2., 1.0)],
                        vec![Coordinate2D::new(0.0f64, 0.5), Coordinate2D::new(2., 1.0)],
                    ])
                    .unwrap(),
                ),
                TypedGeometry::MultiPolygon(
                    MultiPolygon::new(vec![
                        vec![
                            vec![
                                Coordinate2D::new(0.0f64, 0.5),
                                Coordinate2D::new(2., 1.0),
                                Coordinate2D::new(2., 1.0),
                                Coordinate2D::new(0.0f64, 0.5),
                            ],
                            vec![
                                Coordinate2D::new(0.0f64, 0.5),
                                Coordinate2D::new(2., 1.0),
                                Coordinate2D::new(2., 1.0),
                                Coordinate2D::new(0.0f64, 0.5),
                            ],
                        ],
                        vec![
                            vec![
                                Coordinate2D::new(0.0f64, 0.5),
                                Coordinate2D::new(2., 1.0),
                                Coordinate2D::new(2., 1.0),
                                Coordinate2D::new(0.0f64, 0.5),
                            ],
                            vec![
                                Coordinate2D::new(0.0f64, 0.5),
                                Coordinate2D::new(2., 1.0),
                                Coordinate2D::new(2., 1.0),
                                Coordinate2D::new(0.0f64, 0.5),
                            ],
                        ],
                    ])
                    .unwrap(),
                ),
            ],
        )
        .await;

        assert_sql_type(&pool, "int", [CacheTtlSeconds::new(100)]).await;

        assert_sql_type(
            &pool,
            "OgrSourceDataset",
            [OgrSourceDataset {
                file_name: "test".into(),
                layer_name: "test".to_string(),
                data_type: Some(VectorDataType::MultiPoint),
                time: OgrSourceDatasetTimeType::Start {
                    start_field: "start".to_string(),
                    start_format: OgrSourceTimeFormat::Auto,
                    duration: OgrSourceDurationSpec::Zero,
                },
                default_geometry: Some(TypedGeometry::MultiPoint(
                    MultiPoint::new(vec![
                        Coordinate2D::new(0.0f64, 0.5),
                        Coordinate2D::new(2., 1.0),
                    ])
                    .unwrap(),
                )),
                columns: Some(OgrSourceColumnSpec {
                    format_specifics: Some(FormatSpecifics::Csv {
                        header: CsvHeader::Auto,
                    }),
                    x: "x".to_string(),
                    y: Some("y".to_string()),
                    int: vec!["int".to_string()],
                    float: vec!["float".to_string()],
                    text: vec!["text".to_string()],
                    bool: vec!["bool".to_string()],
                    datetime: vec!["datetime".to_string()],
                    rename: Some(
                        [
                            ("xx".to_string(), "xx_renamed".to_string()),
                            ("yx".to_string(), "yy_renamed".to_string()),
                        ]
                        .into(),
                    ),
                }),
                force_ogr_time_filter: false,
                force_ogr_spatial_filter: true,
                on_error: OgrSourceErrorSpec::Abort,
                sql_query: None,
                attribute_query: Some("foo = 'bar'".to_string()),
                cache_ttl: CacheTtlSeconds::new(5),
            }],
        )
        .await;

        assert_sql_type(
            &pool,
            "MockMetaData",
            [StaticMetaData::<
                MockDatasetDataSourceLoadingInfo,
                VectorResultDescriptor,
                VectorQueryRectangle,
            > {
                loading_info: MockDatasetDataSourceLoadingInfo {
                    points: vec![Coordinate2D::new(0.0f64, 0.5), Coordinate2D::new(2., 1.0)],
                },
                result_descriptor: VectorResultDescriptor {
                    data_type: VectorDataType::MultiPoint,
                    spatial_reference: SpatialReferenceOption::SpatialReference(
                        SpatialReference::epsg_4326(),
                    ),
                    columns: [(
                        "foo".to_string(),
                        VectorColumnInfo {
                            data_type: FeatureDataType::Int,
                            measurement: Measurement::Unitless,
                        },
                    )]
                    .into(),
                    time: Some(TimeInterval::default()),
                    bbox: Some(
                        BoundingBox2D::new(
                            Coordinate2D::new(0.0f64, 0.5),
                            Coordinate2D::new(2., 1.0),
                        )
                        .unwrap(),
                    ),
                },
                phantom: PhantomData,
            }],
        )
        .await;

        assert_sql_type(
            &pool,
            "OgrMetaData",
            [
                StaticMetaData::<OgrSourceDataset, VectorResultDescriptor, VectorQueryRectangle> {
                    loading_info: OgrSourceDataset {
                        file_name: "test".into(),
                        layer_name: "test".to_string(),
                        data_type: Some(VectorDataType::MultiPoint),
                        time: OgrSourceDatasetTimeType::Start {
                            start_field: "start".to_string(),
                            start_format: OgrSourceTimeFormat::Auto,
                            duration: OgrSourceDurationSpec::Zero,
                        },
                        default_geometry: Some(TypedGeometry::MultiPoint(
                            MultiPoint::new(vec![
                                Coordinate2D::new(0.0f64, 0.5),
                                Coordinate2D::new(2., 1.0),
                            ])
                            .unwrap(),
                        )),
                        columns: Some(OgrSourceColumnSpec {
                            format_specifics: Some(FormatSpecifics::Csv {
                                header: CsvHeader::Auto,
                            }),
                            x: "x".to_string(),
                            y: Some("y".to_string()),
                            int: vec!["int".to_string()],
                            float: vec!["float".to_string()],
                            text: vec!["text".to_string()],
                            bool: vec!["bool".to_string()],
                            datetime: vec!["datetime".to_string()],
                            rename: Some(
                                [
                                    ("xx".to_string(), "xx_renamed".to_string()),
                                    ("yx".to_string(), "yy_renamed".to_string()),
                                ]
                                .into(),
                            ),
                        }),
                        force_ogr_time_filter: false,
                        force_ogr_spatial_filter: true,
                        on_error: OgrSourceErrorSpec::Abort,
                        sql_query: None,
                        attribute_query: Some("foo = 'bar'".to_string()),
                        cache_ttl: CacheTtlSeconds::new(5),
                    },
                    result_descriptor: VectorResultDescriptor {
                        data_type: VectorDataType::MultiPoint,
                        spatial_reference: SpatialReferenceOption::SpatialReference(
                            SpatialReference::epsg_4326(),
                        ),
                        columns: [(
                            "foo".to_string(),
                            VectorColumnInfo {
                                data_type: FeatureDataType::Int,
                                measurement: Measurement::Unitless,
                            },
                        )]
                        .into(),
                        time: Some(TimeInterval::default()),
                        bbox: Some(
                            BoundingBox2D::new(
                                Coordinate2D::new(0.0f64, 0.5),
                                Coordinate2D::new(2., 1.0),
                            )
                            .unwrap(),
                        ),
                    },
                    phantom: PhantomData,
                },
            ],
        )
        .await;

        assert_sql_type(
            &pool,
            "GdalDatasetGeoTransform",
            [GdalDatasetGeoTransform {
                origin_coordinate: Coordinate2D::new(0.0f64, 0.5),
                x_pixel_size: 1.0,
                y_pixel_size: 2.0,
            }],
        )
        .await;

        assert_sql_type(
            &pool,
            "FileNotFoundHandling",
            [FileNotFoundHandling::NoData, FileNotFoundHandling::Error],
        )
        .await;

        assert_sql_type(
            &pool,
            "GdalMetadataMapping",
            [GdalMetadataMapping {
                source_key: RasterPropertiesKey {
                    domain: None,
                    key: "foo".to_string(),
                },
                target_key: RasterPropertiesKey {
                    domain: Some("bar".to_string()),
                    key: "foo".to_string(),
                },
                target_type: RasterPropertiesEntryType::String,
            }],
        )
        .await;

        assert_sql_type(
            &pool,
            "StringPair",
            [StringPair::from(("foo".to_string(), "bar".to_string()))],
        )
        .await;

        assert_sql_type(
            &pool,
            "GdalDatasetParameters",
            [GdalDatasetParameters {
                file_path: "text".into(),
                rasterband_channel: 1,
                geo_transform: GdalDatasetGeoTransform {
                    origin_coordinate: Coordinate2D::new(0.0f64, 0.5),
                    x_pixel_size: 1.0,
                    y_pixel_size: 2.0,
                },
                width: 42,
                height: 23,
                file_not_found_handling: FileNotFoundHandling::NoData,
                no_data_value: Some(42.0),
                properties_mapping: Some(vec![GdalMetadataMapping {
                    source_key: RasterPropertiesKey {
                        domain: None,
                        key: "foo".to_string(),
                    },
                    target_key: RasterPropertiesKey {
                        domain: Some("bar".to_string()),
                        key: "foo".to_string(),
                    },
                    target_type: RasterPropertiesEntryType::String,
                }]),
                gdal_open_options: Some(vec!["foo".to_string(), "bar".to_string()]),
                gdal_config_options: Some(vec![("foo".to_string(), "bar".to_string())]),
                allow_alphaband_as_mask: false,
                retry: Some(GdalRetryOptions { max_retries: 3 }),
            }],
        )
        .await;

        assert_sql_type(
            &pool,
            "GdalMetaDataRegular",
            [GdalMetaDataRegular {
                result_descriptor: RasterResultDescriptor {
                    data_type: RasterDataType::U8,
                    spatial_reference: SpatialReference::epsg_4326().into(),
                    time: TimeInterval::new_unchecked(0, 1).into(),
                    bbox: Some(
                        SpatialPartition2D::new(
                            Coordinate2D::new(0.0f64, 1.),
                            Coordinate2D::new(2., 0.5),
                        )
                        .unwrap(),
                    ),
                    resolution: Some(SpatialResolution::zero_point_one()),
                    bands: RasterBandDescriptors::new(vec![RasterBandDescriptor::new(
                        "band".into(),
                        Measurement::Continuous(ContinuousMeasurement {
                            measurement: "Temperature".to_string(),
                            unit: Some("°C".to_string()),
                        }),
                    )])
                    .unwrap(),
                },
                params: GdalDatasetParameters {
                    file_path: "text".into(),
                    rasterband_channel: 1,
                    geo_transform: GdalDatasetGeoTransform {
                        origin_coordinate: Coordinate2D::new(0.0f64, 0.5),
                        x_pixel_size: 1.0,
                        y_pixel_size: 2.0,
                    },
                    width: 42,
                    height: 23,
                    file_not_found_handling: FileNotFoundHandling::NoData,
                    no_data_value: Some(42.0),
                    properties_mapping: Some(vec![GdalMetadataMapping {
                        source_key: RasterPropertiesKey {
                            domain: None,
                            key: "foo".to_string(),
                        },
                        target_key: RasterPropertiesKey {
                            domain: Some("bar".to_string()),
                            key: "foo".to_string(),
                        },
                        target_type: RasterPropertiesEntryType::String,
                    }]),
                    gdal_open_options: Some(vec!["foo".to_string(), "bar".to_string()]),
                    gdal_config_options: Some(vec![("foo".to_string(), "bar".to_string())]),
                    allow_alphaband_as_mask: false,
                    retry: Some(GdalRetryOptions { max_retries: 3 }),
                },
                time_placeholders: [(
                    "foo".to_string(),
                    GdalSourceTimePlaceholder {
                        format: geoengine_datatypes::primitives::DateTimeParseFormat::unix(),
                        reference: TimeReference::Start,
                    },
                )]
                .into(),
                data_time: TimeInterval::new_unchecked(0, 1),
                step: TimeStep {
                    granularity: TimeGranularity::Millis,
                    step: 1,
                },
                cache_ttl: CacheTtlSeconds::max(),
            }],
        )
        .await;

        assert_sql_type(
            &pool,
            "GdalMetaDataStatic",
            [GdalMetaDataStatic {
                time: Some(TimeInterval::new_unchecked(0, 1)),
                result_descriptor: RasterResultDescriptor {
                    data_type: RasterDataType::U8,
                    spatial_reference: SpatialReference::epsg_4326().into(),
                    time: TimeInterval::new_unchecked(0, 1).into(),
                    bbox: Some(
                        SpatialPartition2D::new(
                            Coordinate2D::new(0.0f64, 1.),
                            Coordinate2D::new(2., 0.5),
                        )
                        .unwrap(),
                    ),
                    resolution: Some(SpatialResolution::zero_point_one()),
                    bands: RasterBandDescriptors::new(vec![RasterBandDescriptor::new(
                        "band".into(),
                        Measurement::Continuous(ContinuousMeasurement {
                            measurement: "Temperature".to_string(),
                            unit: Some("°C".to_string()),
                        }),
                    )])
                    .unwrap(),
                },
                params: GdalDatasetParameters {
                    file_path: "text".into(),
                    rasterband_channel: 1,
                    geo_transform: GdalDatasetGeoTransform {
                        origin_coordinate: Coordinate2D::new(0.0f64, 0.5),
                        x_pixel_size: 1.0,
                        y_pixel_size: 2.0,
                    },
                    width: 42,
                    height: 23,
                    file_not_found_handling: FileNotFoundHandling::NoData,
                    no_data_value: Some(42.0),
                    properties_mapping: Some(vec![GdalMetadataMapping {
                        source_key: RasterPropertiesKey {
                            domain: None,
                            key: "foo".to_string(),
                        },
                        target_key: RasterPropertiesKey {
                            domain: Some("bar".to_string()),
                            key: "foo".to_string(),
                        },
                        target_type: RasterPropertiesEntryType::String,
                    }]),
                    gdal_open_options: Some(vec!["foo".to_string(), "bar".to_string()]),
                    gdal_config_options: Some(vec![("foo".to_string(), "bar".to_string())]),
                    allow_alphaband_as_mask: false,
                    retry: Some(GdalRetryOptions { max_retries: 3 }),
                },
                cache_ttl: CacheTtlSeconds::max(),
            }],
        )
        .await;

        assert_sql_type(
            &pool,
            "GdalMetadataNetCdfCf",
            [GdalMetadataNetCdfCf {
                result_descriptor: RasterResultDescriptor {
                    data_type: RasterDataType::U8,
                    spatial_reference: SpatialReference::epsg_4326().into(),
                    time: TimeInterval::new_unchecked(0, 1).into(),
                    bbox: Some(
                        SpatialPartition2D::new(
                            Coordinate2D::new(0.0f64, 1.),
                            Coordinate2D::new(2., 0.5),
                        )
                        .unwrap(),
                    ),
                    resolution: Some(SpatialResolution::zero_point_one()),
                    bands: RasterBandDescriptors::new(vec![RasterBandDescriptor::new(
                        "band".into(),
                        Measurement::Continuous(ContinuousMeasurement {
                            measurement: "Temperature".to_string(),
                            unit: Some("°C".to_string()),
                        }),
                    )])
                    .unwrap(),
                },
                params: GdalDatasetParameters {
                    file_path: "text".into(),
                    rasterband_channel: 1,
                    geo_transform: GdalDatasetGeoTransform {
                        origin_coordinate: Coordinate2D::new(0.0f64, 0.5),
                        x_pixel_size: 1.0,
                        y_pixel_size: 2.0,
                    },
                    width: 42,
                    height: 23,
                    file_not_found_handling: FileNotFoundHandling::NoData,
                    no_data_value: Some(42.0),
                    properties_mapping: Some(vec![GdalMetadataMapping {
                        source_key: RasterPropertiesKey {
                            domain: None,
                            key: "foo".to_string(),
                        },
                        target_key: RasterPropertiesKey {
                            domain: Some("bar".to_string()),
                            key: "foo".to_string(),
                        },
                        target_type: RasterPropertiesEntryType::String,
                    }]),
                    gdal_open_options: Some(vec!["foo".to_string(), "bar".to_string()]),
                    gdal_config_options: Some(vec![("foo".to_string(), "bar".to_string())]),
                    allow_alphaband_as_mask: false,
                    retry: Some(GdalRetryOptions { max_retries: 3 }),
                },
                start: TimeInstance::from_millis(0).unwrap(),
                end: TimeInstance::from_millis(1000).unwrap(),
                cache_ttl: CacheTtlSeconds::max(),
                step: TimeStep {
                    granularity: TimeGranularity::Millis,
                    step: 1,
                },
                band_offset: 3,
            }],
        )
        .await;

        assert_sql_type(
            &pool,
            "GdalMetaDataList",
            [GdalMetaDataList {
                result_descriptor: RasterResultDescriptor {
                    data_type: RasterDataType::U8,
                    spatial_reference: SpatialReference::epsg_4326().into(),
                    time: TimeInterval::new_unchecked(0, 1).into(),
                    bbox: Some(
                        SpatialPartition2D::new(
                            Coordinate2D::new(0.0f64, 1.),
                            Coordinate2D::new(2., 0.5),
                        )
                        .unwrap(),
                    ),
                    resolution: Some(SpatialResolution::zero_point_one()),
                    bands: RasterBandDescriptors::new(vec![RasterBandDescriptor::new(
                        "band".into(),
                        Measurement::Continuous(ContinuousMeasurement {
                            measurement: "Temperature".to_string(),
                            unit: Some("°C".to_string()),
                        }),
                    )])
                    .unwrap(),
                },
                params: vec![GdalLoadingInfoTemporalSlice {
                    time: TimeInterval::new_unchecked(0, 1),
                    params: Some(GdalDatasetParameters {
                        file_path: "text".into(),
                        rasterband_channel: 1,
                        geo_transform: GdalDatasetGeoTransform {
                            origin_coordinate: Coordinate2D::new(0.0f64, 0.5),
                            x_pixel_size: 1.0,
                            y_pixel_size: 2.0,
                        },
                        width: 42,
                        height: 23,
                        file_not_found_handling: FileNotFoundHandling::NoData,
                        no_data_value: Some(42.0),
                        properties_mapping: Some(vec![GdalMetadataMapping {
                            source_key: RasterPropertiesKey {
                                domain: None,
                                key: "foo".to_string(),
                            },
                            target_key: RasterPropertiesKey {
                                domain: Some("bar".to_string()),
                                key: "foo".to_string(),
                            },
                            target_type: RasterPropertiesEntryType::String,
                        }]),
                        gdal_open_options: Some(vec!["foo".to_string(), "bar".to_string()]),
                        gdal_config_options: Some(vec![("foo".to_string(), "bar".to_string())]),
                        allow_alphaband_as_mask: false,
                        retry: Some(GdalRetryOptions { max_retries: 3 }),
                    }),
                    cache_ttl: CacheTtlSeconds::max(),
                }],
            }],
        )
        .await;

        assert_sql_type(
            &pool,
            "MetaDataDefinition",
            [
                MetaDataDefinition::MockMetaData(StaticMetaData::<
                    MockDatasetDataSourceLoadingInfo,
                    VectorResultDescriptor,
                    VectorQueryRectangle,
                > {
                    loading_info: MockDatasetDataSourceLoadingInfo {
                        points: vec![Coordinate2D::new(0.0f64, 0.5), Coordinate2D::new(2., 1.0)],
                    },
                    result_descriptor: VectorResultDescriptor {
                        data_type: VectorDataType::MultiPoint,
                        spatial_reference: SpatialReferenceOption::SpatialReference(
                            SpatialReference::epsg_4326(),
                        ),
                        columns: [(
                            "foo".to_string(),
                            VectorColumnInfo {
                                data_type: FeatureDataType::Int,
                                measurement: Measurement::Unitless,
                            },
                        )]
                        .into(),
                        time: Some(TimeInterval::default()),
                        bbox: Some(
                            BoundingBox2D::new(
                                Coordinate2D::new(0.0f64, 0.5),
                                Coordinate2D::new(2., 1.0),
                            )
                            .unwrap(),
                        ),
                    },
                    phantom: PhantomData,
                }),
                MetaDataDefinition::OgrMetaData(StaticMetaData::<
                    OgrSourceDataset,
                    VectorResultDescriptor,
                    VectorQueryRectangle,
                > {
                    loading_info: OgrSourceDataset {
                        file_name: "test".into(),
                        layer_name: "test".to_string(),
                        data_type: Some(VectorDataType::MultiPoint),
                        time: OgrSourceDatasetTimeType::Start {
                            start_field: "start".to_string(),
                            start_format: OgrSourceTimeFormat::Auto,
                            duration: OgrSourceDurationSpec::Zero,
                        },
                        default_geometry: Some(TypedGeometry::MultiPoint(
                            MultiPoint::new(vec![
                                Coordinate2D::new(0.0f64, 0.5),
                                Coordinate2D::new(2., 1.0),
                            ])
                            .unwrap(),
                        )),
                        columns: Some(OgrSourceColumnSpec {
                            format_specifics: Some(FormatSpecifics::Csv {
                                header: CsvHeader::Auto,
                            }),
                            x: "x".to_string(),
                            y: Some("y".to_string()),
                            int: vec!["int".to_string()],
                            float: vec!["float".to_string()],
                            text: vec!["text".to_string()],
                            bool: vec!["bool".to_string()],
                            datetime: vec!["datetime".to_string()],
                            rename: Some(
                                [
                                    ("xx".to_string(), "xx_renamed".to_string()),
                                    ("yx".to_string(), "yy_renamed".to_string()),
                                ]
                                .into(),
                            ),
                        }),
                        force_ogr_time_filter: false,
                        force_ogr_spatial_filter: true,
                        on_error: OgrSourceErrorSpec::Abort,
                        sql_query: None,
                        attribute_query: Some("foo = 'bar'".to_string()),
                        cache_ttl: CacheTtlSeconds::new(5),
                    },
                    result_descriptor: VectorResultDescriptor {
                        data_type: VectorDataType::MultiPoint,
                        spatial_reference: SpatialReferenceOption::SpatialReference(
                            SpatialReference::epsg_4326(),
                        ),
                        columns: [(
                            "foo".to_string(),
                            VectorColumnInfo {
                                data_type: FeatureDataType::Int,
                                measurement: Measurement::Unitless,
                            },
                        )]
                        .into(),
                        time: Some(TimeInterval::default()),
                        bbox: Some(
                            BoundingBox2D::new(
                                Coordinate2D::new(0.0f64, 0.5),
                                Coordinate2D::new(2., 1.0),
                            )
                            .unwrap(),
                        ),
                    },
                    phantom: PhantomData,
                }),
                MetaDataDefinition::GdalMetaDataRegular(GdalMetaDataRegular {
                    result_descriptor: RasterResultDescriptor {
                        data_type: RasterDataType::U8,
                        spatial_reference: SpatialReference::epsg_4326().into(),
                        time: TimeInterval::new_unchecked(0, 1).into(),
                        bbox: Some(
                            SpatialPartition2D::new(
                                Coordinate2D::new(0.0f64, 1.),
                                Coordinate2D::new(2., 0.5),
                            )
                            .unwrap(),
                        ),
                        resolution: Some(SpatialResolution::zero_point_one()),
                        bands: RasterBandDescriptors::new(vec![RasterBandDescriptor::new(
                            "band".into(),
                            Measurement::Continuous(ContinuousMeasurement {
                                measurement: "Temperature".to_string(),
                                unit: Some("°C".to_string()),
                            }),
                        )])
                        .unwrap(),
                    },
                    params: GdalDatasetParameters {
                        file_path: "text".into(),
                        rasterband_channel: 1,
                        geo_transform: GdalDatasetGeoTransform {
                            origin_coordinate: Coordinate2D::new(0.0f64, 0.5),
                            x_pixel_size: 1.0,
                            y_pixel_size: 2.0,
                        },
                        width: 42,
                        height: 23,
                        file_not_found_handling: FileNotFoundHandling::NoData,
                        no_data_value: Some(42.0),
                        properties_mapping: Some(vec![GdalMetadataMapping {
                            source_key: RasterPropertiesKey {
                                domain: None,
                                key: "foo".to_string(),
                            },
                            target_key: RasterPropertiesKey {
                                domain: Some("bar".to_string()),
                                key: "foo".to_string(),
                            },
                            target_type: RasterPropertiesEntryType::String,
                        }]),
                        gdal_open_options: Some(vec!["foo".to_string(), "bar".to_string()]),
                        gdal_config_options: Some(vec![("foo".to_string(), "bar".to_string())]),
                        allow_alphaband_as_mask: false,
                        retry: Some(GdalRetryOptions { max_retries: 3 }),
                    },
                    time_placeholders: [(
                        "foo".to_string(),
                        GdalSourceTimePlaceholder {
                            format: DateTimeParseFormat::unix(),
                            reference: TimeReference::Start,
                        },
                    )]
                    .into(),
                    data_time: TimeInterval::new_unchecked(0, 1),
                    step: TimeStep {
                        granularity: TimeGranularity::Millis,
                        step: 1,
                    },
                    cache_ttl: CacheTtlSeconds::max(),
                }),
                MetaDataDefinition::GdalStatic(GdalMetaDataStatic {
                    time: Some(TimeInterval::new_unchecked(0, 1)),
                    result_descriptor: RasterResultDescriptor {
                        data_type: RasterDataType::U8,
                        spatial_reference: SpatialReference::epsg_4326().into(),
                        time: TimeInterval::new_unchecked(0, 1).into(),
                        bbox: Some(
                            SpatialPartition2D::new(
                                Coordinate2D::new(0.0f64, 1.),
                                Coordinate2D::new(2., 0.5),
                            )
                            .unwrap(),
                        ),
                        resolution: Some(SpatialResolution::zero_point_one()),
                        bands: RasterBandDescriptors::new(vec![RasterBandDescriptor::new(
                            "band".into(),
                            Measurement::Continuous(ContinuousMeasurement {
                                measurement: "Temperature".to_string(),
                                unit: Some("°C".to_string()),
                            }),
                        )])
                        .unwrap(),
                    },
                    params: GdalDatasetParameters {
                        file_path: "text".into(),
                        rasterband_channel: 1,
                        geo_transform: GdalDatasetGeoTransform {
                            origin_coordinate: Coordinate2D::new(0.0f64, 0.5),
                            x_pixel_size: 1.0,
                            y_pixel_size: 2.0,
                        },
                        width: 42,
                        height: 23,
                        file_not_found_handling: FileNotFoundHandling::NoData,
                        no_data_value: Some(42.0),
                        properties_mapping: Some(vec![GdalMetadataMapping {
                            source_key: RasterPropertiesKey {
                                domain: None,
                                key: "foo".to_string(),
                            },
                            target_key: RasterPropertiesKey {
                                domain: Some("bar".to_string()),
                                key: "foo".to_string(),
                            },
                            target_type: RasterPropertiesEntryType::String,
                        }]),
                        gdal_open_options: Some(vec!["foo".to_string(), "bar".to_string()]),
                        gdal_config_options: Some(vec![("foo".to_string(), "bar".to_string())]),
                        allow_alphaband_as_mask: false,
                        retry: Some(GdalRetryOptions { max_retries: 3 }),
                    },
                    cache_ttl: CacheTtlSeconds::max(),
                }),
                MetaDataDefinition::GdalMetadataNetCdfCf(GdalMetadataNetCdfCf {
                    result_descriptor: RasterResultDescriptor {
                        data_type: RasterDataType::U8,
                        spatial_reference: SpatialReference::epsg_4326().into(),
                        time: TimeInterval::new_unchecked(0, 1).into(),
                        bbox: Some(
                            SpatialPartition2D::new(
                                Coordinate2D::new(0.0f64, 1.),
                                Coordinate2D::new(2., 0.5),
                            )
                            .unwrap(),
                        ),
                        resolution: Some(SpatialResolution::zero_point_one()),
                        bands: RasterBandDescriptors::new(vec![RasterBandDescriptor::new(
                            "band".into(),
                            Measurement::Continuous(ContinuousMeasurement {
                                measurement: "Temperature".to_string(),
                                unit: Some("°C".to_string()),
                            }),
                        )])
                        .unwrap(),
                    },
                    params: GdalDatasetParameters {
                        file_path: "text".into(),
                        rasterband_channel: 1,
                        geo_transform: GdalDatasetGeoTransform {
                            origin_coordinate: Coordinate2D::new(0.0f64, 0.5),
                            x_pixel_size: 1.0,
                            y_pixel_size: 2.0,
                        },
                        width: 42,
                        height: 23,
                        file_not_found_handling: FileNotFoundHandling::NoData,
                        no_data_value: Some(42.0),
                        properties_mapping: Some(vec![GdalMetadataMapping {
                            source_key: RasterPropertiesKey {
                                domain: None,
                                key: "foo".to_string(),
                            },
                            target_key: RasterPropertiesKey {
                                domain: Some("bar".to_string()),
                                key: "foo".to_string(),
                            },
                            target_type: RasterPropertiesEntryType::String,
                        }]),
                        gdal_open_options: Some(vec!["foo".to_string(), "bar".to_string()]),
                        gdal_config_options: Some(vec![("foo".to_string(), "bar".to_string())]),
                        allow_alphaband_as_mask: false,
                        retry: Some(GdalRetryOptions { max_retries: 3 }),
                    },
                    start: TimeInstance::from_millis(0).unwrap(),
                    end: TimeInstance::from_millis(1000).unwrap(),
                    cache_ttl: CacheTtlSeconds::max(),
                    step: TimeStep {
                        granularity: TimeGranularity::Millis,
                        step: 1,
                    },
                    band_offset: 3,
                }),
                MetaDataDefinition::GdalMetaDataList(GdalMetaDataList {
                    result_descriptor: RasterResultDescriptor {
                        data_type: RasterDataType::U8,
                        spatial_reference: SpatialReference::epsg_4326().into(),
                        time: TimeInterval::new_unchecked(0, 1).into(),
                        bbox: Some(
                            SpatialPartition2D::new(
                                Coordinate2D::new(0.0f64, 1.),
                                Coordinate2D::new(2., 0.5),
                            )
                            .unwrap(),
                        ),
                        resolution: Some(SpatialResolution::zero_point_one()),
                        bands: RasterBandDescriptors::new(vec![RasterBandDescriptor::new(
                            "band".into(),
                            Measurement::Continuous(ContinuousMeasurement {
                                measurement: "Temperature".to_string(),
                                unit: Some("°C".to_string()),
                            }),
                        )])
                        .unwrap(),
                    },
                    params: vec![GdalLoadingInfoTemporalSlice {
                        time: TimeInterval::new_unchecked(0, 1),
                        params: Some(GdalDatasetParameters {
                            file_path: "text".into(),
                            rasterband_channel: 1,
                            geo_transform: GdalDatasetGeoTransform {
                                origin_coordinate: Coordinate2D::new(0.0f64, 0.5),
                                x_pixel_size: 1.0,
                                y_pixel_size: 2.0,
                            },
                            width: 42,
                            height: 23,
                            file_not_found_handling: FileNotFoundHandling::NoData,
                            no_data_value: Some(42.0),
                            properties_mapping: Some(vec![GdalMetadataMapping {
                                source_key: RasterPropertiesKey {
                                    domain: None,
                                    key: "foo".to_string(),
                                },
                                target_key: RasterPropertiesKey {
                                    domain: Some("bar".to_string()),
                                    key: "foo".to_string(),
                                },
                                target_type: RasterPropertiesEntryType::String,
                            }]),
                            gdal_open_options: Some(vec!["foo".to_string(), "bar".to_string()]),
                            gdal_config_options: Some(vec![("foo".to_string(), "bar".to_string())]),
                            allow_alphaband_as_mask: false,
                            retry: None,
                        }),
                        cache_ttl: CacheTtlSeconds::max(),
                    }],
                }),
            ],
        )
        .await;

        test_data_provider_definition_types(&pool).await;
    }

    #[test]
    fn test_postgres_config_translation() {
        let host = "localhost";
        let port = 8095;
        let ge_default = "geoengine";
        let schema = "geoengine";

        let db_config = config::Postgres {
            host: host.to_string(),
            port,
            database: ge_default.to_string(),
            schema: schema.to_string(),
            user: ge_default.to_string(),
            password: ge_default.to_string(),
            clear_database_on_start: false,
        };

        let pg_config = Config::try_from(db_config).unwrap();

        assert_eq!(ge_default, pg_config.get_user().unwrap());
        assert_eq!(
            <str as AsRef<[u8]>>::as_ref(ge_default).to_vec(),
            pg_config.get_password().unwrap()
        );
        assert_eq!(ge_default, pg_config.get_dbname().unwrap());
        assert_eq!(
            &format!("-c search_path={schema}"),
            pg_config.get_options().unwrap()
        );
        assert_eq!(vec![Host::Tcp(host.to_string())], pg_config.get_hosts());
        assert_eq!(vec![port], pg_config.get_ports());
    }

    #[allow(clippy::too_many_lines)]
    async fn test_data_provider_definition_types(
        pool: &PooledConnection<'_, PostgresConnectionManager<tokio_postgres::NoTls>>,
    ) {
        assert_sql_type(
            pool,
            "ArunaDataProviderDefinition",
            [ArunaDataProviderDefinition {
                id: DataProviderId::from_str("86a7f7ce-1bab-4ce9-a32b-172c0f958ee0").unwrap(),
                name: "NFDI".to_string(),
                api_url: "http://test".to_string(),
                project_id: "project".to_string(),
                api_token: "api_token".to_string(),
                filter_label: "filter".to_string(),
                cache_ttl: CacheTtlSeconds::new(0),
            }],
        )
        .await;

        assert_sql_type(
            pool,
            "GbifDataProviderDefinition",
            [GbifDataProviderDefinition {
                name: "GBIF".to_string(),
                db_config: DatabaseConnectionConfig {
                    host: "testhost".to_string(),
                    port: 1234,
                    database: "testdb".to_string(),
                    schema: "testschema".to_string(),
                    user: "testuser".to_string(),
                    password: "testpass".to_string(),
                },
                cache_ttl: CacheTtlSeconds::new(0),
            }],
        )
        .await;

        assert_sql_type(
            pool,
            "GfbioAbcdDataProviderDefinition",
            [GfbioAbcdDataProviderDefinition {
                name: "GFbio".to_string(),
                db_config: DatabaseConnectionConfig {
                    host: "testhost".to_string(),
                    port: 1234,
                    database: "testdb".to_string(),
                    schema: "testschema".to_string(),
                    user: "testuser".to_string(),
                    password: "testpass".to_string(),
                },
                cache_ttl: CacheTtlSeconds::new(0),
            }],
        )
        .await;

        assert_sql_type(
            pool,
            "GfbioCollectionsDataProviderDefinition",
            [GfbioCollectionsDataProviderDefinition {
                name: "GFbio".to_string(),
                collection_api_url: "http://testhost".try_into().unwrap(),
                collection_api_auth_token: "token".to_string(),
                abcd_db_config: DatabaseConnectionConfig {
                    host: "testhost".to_string(),
                    port: 1234,
                    database: "testdb".to_string(),
                    schema: "testschema".to_string(),
                    user: "testuser".to_string(),
                    password: "testpass".to_string(),
                },
                pangaea_url: "http://panaea".try_into().unwrap(),
                cache_ttl: CacheTtlSeconds::new(0),
            }],
        )
        .await;

        assert_sql_type(pool, "\"PropertyType\"[]", [Vec::<Property>::new()]).await;

        assert_sql_type(
            pool,
            "EbvPortalDataProviderDefinition",
            [EbvPortalDataProviderDefinition {
                name: "ebv".to_string(),
                path: "a_path".into(),
                base_url: "http://base".try_into().unwrap(),
                overviews: "another_path".into(),
                cache_ttl: CacheTtlSeconds::new(0),
            }],
        )
        .await;

        assert_sql_type(
            pool,
            "NetCdfCfDataProviderDefinition",
            [NetCdfCfDataProviderDefinition {
                name: "netcdfcf".to_string(),
                path: "a_path".into(),
                overviews: "another_path".into(),
                cache_ttl: CacheTtlSeconds::new(0),
            }],
        )
        .await;

        assert_sql_type(
            pool,
            "PangaeaDataProviderDefinition",
            [PangaeaDataProviderDefinition {
                name: "pangaea".to_string(),
                base_url: "http://base".try_into().unwrap(),
                cache_ttl: CacheTtlSeconds::new(0),
            }],
        )
        .await;

        assert_sql_type(
            pool,
            "DataProviderDefinition",
            [
                TypedDataProviderDefinition::ArunaDataProviderDefinition(
                    ArunaDataProviderDefinition {
                        id: DataProviderId::from_str("86a7f7ce-1bab-4ce9-a32b-172c0f958ee0")
                            .unwrap(),
                        name: "NFDI".to_string(),
                        api_url: "http://test".to_string(),
                        project_id: "project".to_string(),
                        api_token: "api_token".to_string(),
                        filter_label: "filter".to_string(),
                        cache_ttl: CacheTtlSeconds::new(0),
                    },
                ),
                TypedDataProviderDefinition::GbifDataProviderDefinition(
                    GbifDataProviderDefinition {
                        name: "GBIF".to_string(),
                        db_config: DatabaseConnectionConfig {
                            host: "testhost".to_string(),
                            port: 1234,
                            database: "testdb".to_string(),
                            schema: "testschema".to_string(),
                            user: "testuser".to_string(),
                            password: "testpass".to_string(),
                        },
                        cache_ttl: CacheTtlSeconds::new(0),
                    },
                ),
                TypedDataProviderDefinition::GfbioAbcdDataProviderDefinition(
                    GfbioAbcdDataProviderDefinition {
                        name: "GFbio".to_string(),
                        db_config: DatabaseConnectionConfig {
                            host: "testhost".to_string(),
                            port: 1234,
                            database: "testdb".to_string(),
                            schema: "testschema".to_string(),
                            user: "testuser".to_string(),
                            password: "testpass".to_string(),
                        },
                        cache_ttl: CacheTtlSeconds::new(0),
                    },
                ),
                TypedDataProviderDefinition::GfbioCollectionsDataProviderDefinition(
                    GfbioCollectionsDataProviderDefinition {
                        name: "GFbio".to_string(),
                        collection_api_url: "http://testhost".try_into().unwrap(),
                        collection_api_auth_token: "token".to_string(),
                        abcd_db_config: DatabaseConnectionConfig {
                            host: "testhost".to_string(),
                            port: 1234,
                            database: "testdb".to_string(),
                            schema: "testschema".to_string(),
                            user: "testuser".to_string(),
                            password: "testpass".to_string(),
                        },
                        pangaea_url: "http://panaea".try_into().unwrap(),
                        cache_ttl: CacheTtlSeconds::new(0),
                    },
                ),
                TypedDataProviderDefinition::EbvPortalDataProviderDefinition(
                    EbvPortalDataProviderDefinition {
                        name: "ebv".to_string(),
                        path: "a_path".into(),
                        base_url: "http://base".try_into().unwrap(),
                        overviews: "another_path".into(),
                        cache_ttl: CacheTtlSeconds::new(0),
                    },
                ),
                TypedDataProviderDefinition::NetCdfCfDataProviderDefinition(
                    NetCdfCfDataProviderDefinition {
                        name: "netcdfcf".to_string(),
                        path: "a_path".into(),
                        overviews: "another_path".into(),
                        cache_ttl: CacheTtlSeconds::new(0),
                    },
                ),
                TypedDataProviderDefinition::PangaeaDataProviderDefinition(
                    PangaeaDataProviderDefinition {
                        name: "pangaea".to_string(),
                        base_url: "http://base".try_into().unwrap(),
                        cache_ttl: CacheTtlSeconds::new(0),
                    },
                ),
            ],
        )
        .await;
    }
}<|MERGE_RESOLUTION|>--- conflicted
+++ resolved
@@ -491,13 +491,9 @@
     use futures::join;
     use geoengine_datatypes::collections::VectorDataType;
     use geoengine_datatypes::dataset::{DataProviderId, LayerId};
-<<<<<<< HEAD
     use geoengine_datatypes::operations::image::{
-        Breakpoint, Colorizer, DefaultColors, RasterColorizer, RgbaColor,
+        Breakpoint, Colorizer, RasterColorizer, RgbaColor,
     };
-=======
-    use geoengine_datatypes::operations::image::{Breakpoint, Colorizer, RgbaColor};
->>>>>>> b44c6aea
     use geoengine_datatypes::primitives::{
         BoundingBox2D, ClassificationMeasurement, ColumnSelection, ContinuousMeasurement,
         Coordinate2D, DateTimeParseFormat, FeatureDataType, MultiLineString, MultiPoint,
@@ -2587,18 +2583,9 @@
                                 },
                             ],
                             no_data_color: RgbaColor::new(0, 10, 20, 30),
-                            default_colors: DefaultColors::OverUnder {
-                                over_color: RgbaColor::new(1, 2, 3, 4),
-                                under_color: RgbaColor::new(5, 6, 7, 8),
-                            },
-<<<<<<< HEAD
+                            over_color: RgbaColor::new(1, 2, 3, 4),
+                            under_color: RgbaColor::new(5, 6, 7, 8),
                         },
-=======
-                        ],
-                        no_data_color: RgbaColor::new(0, 10, 20, 30),
-                        over_color: RgbaColor::new(1, 2, 3, 4),
-                        under_color: RgbaColor::new(5, 6, 7, 8),
->>>>>>> b44c6aea
                     },
                 }),
             ],
