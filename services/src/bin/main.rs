--- conflicted
+++ resolved
@@ -1,8 +1,3 @@
-<<<<<<< HEAD
-use geoengine_services::error::{Error, Result};
-use geoengine_services::server;
-use tokio::sync::oneshot::{self, Receiver};
-=======
 use flexi_logger::{
     style, AdaptiveFormat, Age, Cleanup, Criterion, DeferredNow, Duplicate, Logger, LoggerHandle,
     Naming,
@@ -13,7 +8,6 @@
 use geoengine_services::util::config::get_config_element;
 use log::{info, Record};
 use tokio::sync::oneshot;
->>>>>>> 647da1ae
 
 #[tokio::main]
 async fn main() -> Result<(), Error> {
@@ -22,20 +16,14 @@
     let (shutdown_tx, shutdown_rx) = oneshot::channel();
 
     let (server, interrupt_success) = tokio::join!(
-<<<<<<< HEAD
-        start_server(shutdown_rx),
-        server::interrupt_handler(shutdown_tx, Some(|| eprintln!("Shutting down server…"))),
-=======
-        server::start_server(Some(shutdown_rx), None),
+        start_server(Some(shutdown_rx), None),
         server::interrupt_handler(shutdown_tx, Some(|| info!("Shutting down server…"))),
->>>>>>> 647da1ae
     );
 
     logger.shutdown();
     server.and(interrupt_success)
 }
 
-<<<<<<< HEAD
 #[cfg(not(feature = "pro"))]
 pub async fn start_server(shutdown_rx: Receiver<()>) -> Result<()> {
     server::start_server(Some(shutdown_rx), None).await
@@ -44,7 +32,8 @@
 #[cfg(feature = "pro")]
 pub async fn start_server(shutdown_rx: Receiver<()>) -> Result<()> {
     geoengine_services::pro::server::start_pro_server(Some(shutdown_rx), None).await
-=======
+}
+
 fn initialize_logging() -> LoggerHandle {
     let logging_config: config::Logging = get_config_element().unwrap();
 
@@ -109,5 +98,4 @@
         record.module_path().unwrap_or("<unnamed>"),
         style(level, &record.args())
     )
->>>>>>> 647da1ae
 }